--- conflicted
+++ resolved
@@ -1406,13 +1406,8 @@
 struct _EngineConsoleThunk< startArgc, R() >
 {
    typedef typename _EngineConsoleThunkType< R >::ReturnType ReturnType;
-<<<<<<< HEAD
-   static const int NUM_ARGS = 0;
+   static const S32 NUM_ARGS = 0;
    static ReturnType thunk( S32 argc, ConsoleValueRef *argv, R ( *fn )(), const _EngineFunctionDefaultArguments< void() >& )
-=======
-   static const S32 NUM_ARGS = 0;
-   static ReturnType thunk( S32 argc, const char** argv, R ( *fn )(), const _EngineFunctionDefaultArguments< void() >& )
->>>>>>> 6b2f334d
    {
       return _EngineConsoleThunkReturnValue( fn() );
    }
@@ -1426,13 +1421,8 @@
 struct _EngineConsoleThunk< startArgc, void() >
 {
    typedef void ReturnType;
-<<<<<<< HEAD
-   static const int NUM_ARGS = 0;
+   static const S32 NUM_ARGS = 0;
    static void thunk( S32 argc, ConsoleValueRef *argv, void ( *fn )(), const _EngineFunctionDefaultArguments< void() >& )
-=======
-   static const S32 NUM_ARGS = 0;
-   static void thunk( S32 argc, const char** argv, void ( *fn )(), const _EngineFunctionDefaultArguments< void() >& )
->>>>>>> 6b2f334d
    {
       fn();
    }
@@ -1447,13 +1437,8 @@
 struct _EngineConsoleThunk< startArgc, R( A ) >
 {
    typedef typename _EngineConsoleThunkType< R >::ReturnType ReturnType;
-<<<<<<< HEAD
-   static const int NUM_ARGS = 1 + startArgc;
+   static const S32 NUM_ARGS = 1 + startArgc;
    static ReturnType thunk( S32 argc, ConsoleValueRef *argv, R ( *fn )( A ), const _EngineFunctionDefaultArguments< void( A ) >& defaultArgs )
-=======
-   static const S32 NUM_ARGS = 1 + startArgc;
-   static ReturnType thunk( S32 argc, const char** argv, R ( *fn )( A ), const _EngineFunctionDefaultArguments< void( A ) >& defaultArgs )
->>>>>>> 6b2f334d
    {
       A a = ( startArgc < argc ? EngineUnmarshallData< A >()( argv[ startArgc ] ) : A( defaultArgs.a ) );
       return _EngineConsoleThunkReturnValue( fn( a ) );
@@ -1469,13 +1454,8 @@
 struct _EngineConsoleThunk< startArgc, void( A ) >
 {
    typedef void ReturnType;
-<<<<<<< HEAD
-   static const int NUM_ARGS = 1 + startArgc;
+   static const S32 NUM_ARGS = 1 + startArgc;
    static void thunk( S32 argc, ConsoleValueRef *argv, void ( *fn )( A ), const _EngineFunctionDefaultArguments< void( A ) >& defaultArgs )
-=======
-   static const S32 NUM_ARGS = 1 + startArgc;
-   static void thunk( S32 argc, const char** argv, void ( *fn )( A ), const _EngineFunctionDefaultArguments< void( A ) >& defaultArgs )
->>>>>>> 6b2f334d
    {
       A a = ( startArgc < argc ? EngineUnmarshallData< A >()( argv[ startArgc ] ) : A( defaultArgs.a ) );
       fn( a );
@@ -1492,13 +1472,8 @@
 struct _EngineConsoleThunk< startArgc, R( A, B ) >
 {
    typedef typename _EngineConsoleThunkType< R >::ReturnType ReturnType;
-<<<<<<< HEAD
-   static const int NUM_ARGS = 2 + startArgc;
+   static const S32 NUM_ARGS = 2 + startArgc;
    static ReturnType thunk( S32 argc, ConsoleValueRef *argv, R ( *fn )( A, B ), const _EngineFunctionDefaultArguments< void( A, B ) >& defaultArgs )
-=======
-   static const S32 NUM_ARGS = 2 + startArgc;
-   static ReturnType thunk( S32 argc, const char** argv, R ( *fn )( A, B ), const _EngineFunctionDefaultArguments< void( A, B ) >& defaultArgs )
->>>>>>> 6b2f334d
    {
       A a = ( startArgc < argc ? EngineUnmarshallData< A >()( argv[ startArgc ] ) : A( defaultArgs.a ) );
       B b = ( startArgc + 1 < argc ? EngineUnmarshallData< B >()( argv[ startArgc + 1 ] ) : B( defaultArgs.b ) );
@@ -1516,13 +1491,8 @@
 struct _EngineConsoleThunk< startArgc, void( A, B ) >
 {
    typedef void ReturnType;
-<<<<<<< HEAD
-   static const int NUM_ARGS = 2 + startArgc;
+   static const S32 NUM_ARGS = 2 + startArgc;
    static void thunk( S32 argc, ConsoleValueRef *argv, void ( *fn )( A, B ), const _EngineFunctionDefaultArguments< void( A, B ) >& defaultArgs )
-=======
-   static const S32 NUM_ARGS = 2 + startArgc;
-   static void thunk( S32 argc, const char** argv, void ( *fn )( A, B ), const _EngineFunctionDefaultArguments< void( A, B ) >& defaultArgs )
->>>>>>> 6b2f334d
    {
       A a = ( startArgc < argc ? EngineUnmarshallData< A >()( argv[ startArgc ] ) : A( defaultArgs.a ) );
       B b = ( startArgc + 1 < argc ? EngineUnmarshallData< B >()( argv[ startArgc + 1 ] ) : B( defaultArgs.b ) );
@@ -1541,13 +1511,8 @@
 struct _EngineConsoleThunk< startArgc, R( A, B, C ) >
 {
    typedef typename _EngineConsoleThunkType< R >::ReturnType ReturnType;
-<<<<<<< HEAD
-   static const int NUM_ARGS = 3 + startArgc;
+   static const S32 NUM_ARGS = 3 + startArgc;
    static ReturnType thunk( S32 argc, ConsoleValueRef *argv, R ( *fn )( A, B, C ), const _EngineFunctionDefaultArguments< void( A, B, C ) >& defaultArgs )
-=======
-   static const S32 NUM_ARGS = 3 + startArgc;
-   static ReturnType thunk( S32 argc, const char** argv, R ( *fn )( A, B, C ), const _EngineFunctionDefaultArguments< void( A, B, C ) >& defaultArgs )
->>>>>>> 6b2f334d
    {
       A a = ( startArgc < argc ? EngineUnmarshallData< A >()( argv[ startArgc ] ) : A( defaultArgs.a ) );
       B b = ( startArgc + 1 < argc ? EngineUnmarshallData< B >()( argv[ startArgc + 1 ] ) : B( defaultArgs.b ) );
@@ -1567,13 +1532,8 @@
 struct _EngineConsoleThunk< startArgc, void( A, B, C ) >
 {
    typedef void ReturnType;
-<<<<<<< HEAD
-   static const int NUM_ARGS = 3 + startArgc;
+   static const S32 NUM_ARGS = 3 + startArgc;
    static void thunk( S32 argc, ConsoleValueRef *argv, void ( *fn )( A, B, C ), const _EngineFunctionDefaultArguments< void( A, B, C ) >& defaultArgs )
-=======
-   static const S32 NUM_ARGS = 3 + startArgc;
-   static void thunk( S32 argc, const char** argv, void ( *fn )( A, B, C ), const _EngineFunctionDefaultArguments< void( A, B, C ) >& defaultArgs )
->>>>>>> 6b2f334d
    {
       A a = ( startArgc < argc ? EngineUnmarshallData< A >()( argv[ startArgc ] ) : A( defaultArgs.a ) );
       B b = ( startArgc + 1 < argc ? EngineUnmarshallData< B >()( argv[ startArgc + 1 ] ) : B( defaultArgs.b ) );
@@ -1594,13 +1554,8 @@
 struct _EngineConsoleThunk< startArgc, R( A, B, C, D ) >
 {
    typedef typename _EngineConsoleThunkType< R >::ReturnType ReturnType;
-<<<<<<< HEAD
-   static const int NUM_ARGS = 4 + startArgc;
+   static const S32 NUM_ARGS = 4 + startArgc;
    static ReturnType thunk( S32 argc, ConsoleValueRef *argv, R ( *fn )( A, B, C, D ), const _EngineFunctionDefaultArguments< void( A, B, C, D ) >& defaultArgs )
-=======
-   static const S32 NUM_ARGS = 4 + startArgc;
-   static ReturnType thunk( S32 argc, const char** argv, R ( *fn )( A, B, C, D ), const _EngineFunctionDefaultArguments< void( A, B, C, D ) >& defaultArgs )
->>>>>>> 6b2f334d
    {
       A a = ( startArgc < argc ? EngineUnmarshallData< A >()( argv[ startArgc ] ) : A( defaultArgs.a ) );
       B b = ( startArgc + 1 < argc ? EngineUnmarshallData< B >()( argv[ startArgc + 1 ] ) : B( defaultArgs.b ) );
@@ -1622,13 +1577,8 @@
 struct _EngineConsoleThunk< startArgc, void( A, B, C, D ) >
 {
    typedef void ReturnType;
-<<<<<<< HEAD
-   static const int NUM_ARGS = 4 + startArgc;
+   static const S32 NUM_ARGS = 4 + startArgc;
    static void thunk( S32 argc, ConsoleValueRef *argv, void ( *fn )( A, B, C, D ), const _EngineFunctionDefaultArguments< void( A, B, C, D ) >& defaultArgs )
-=======
-   static const S32 NUM_ARGS = 4 + startArgc;
-   static void thunk( S32 argc, const char** argv, void ( *fn )( A, B, C, D ), const _EngineFunctionDefaultArguments< void( A, B, C, D ) >& defaultArgs )
->>>>>>> 6b2f334d
    {
       A a = ( startArgc < argc ? EngineUnmarshallData< A >()( argv[ startArgc ] ) : A( defaultArgs.a ) );
       B b = ( startArgc + 1 < argc ? EngineUnmarshallData< B >()( argv[ startArgc + 1 ] ) : B( defaultArgs.b ) );
@@ -1651,13 +1601,8 @@
 struct _EngineConsoleThunk< startArgc, R( A, B, C, D, E ) >
 {
    typedef typename _EngineConsoleThunkType< R >::ReturnType ReturnType;
-<<<<<<< HEAD
-   static const int NUM_ARGS = 5 + startArgc;
+   static const S32 NUM_ARGS = 5 + startArgc;
    static ReturnType thunk( S32 argc, ConsoleValueRef *argv, R ( *fn )( A, B, C, D, E ), const _EngineFunctionDefaultArguments< void( A, B, C, D, E ) >& defaultArgs )
-=======
-   static const S32 NUM_ARGS = 5 + startArgc;
-   static ReturnType thunk( S32 argc, const char** argv, R ( *fn )( A, B, C, D, E ), const _EngineFunctionDefaultArguments< void( A, B, C, D, E ) >& defaultArgs )
->>>>>>> 6b2f334d
    {
       A a = ( startArgc < argc ? EngineUnmarshallData< A >()( argv[ startArgc ] ) : A( defaultArgs.a ) );
       B b = ( startArgc + 1 < argc ? EngineUnmarshallData< B >()( argv[ startArgc + 1 ] ) : B( defaultArgs.b ) );
@@ -1681,13 +1626,8 @@
 struct _EngineConsoleThunk< startArgc, void( A, B, C, D, E ) >
 {
    typedef void ReturnType;
-<<<<<<< HEAD
-   static const int NUM_ARGS = 5 + startArgc;
+   static const S32 NUM_ARGS = 5 + startArgc;
    static void thunk( S32 argc, ConsoleValueRef *argv, void ( *fn )( A, B, C, D, E ), const _EngineFunctionDefaultArguments< void( A, B, C, D, E ) >& defaultArgs )
-=======
-   static const S32 NUM_ARGS = 5 + startArgc;
-   static void thunk( S32 argc, const char** argv, void ( *fn )( A, B, C, D, E ), const _EngineFunctionDefaultArguments< void( A, B, C, D, E ) >& defaultArgs )
->>>>>>> 6b2f334d
    {
       A a = ( startArgc < argc ? EngineUnmarshallData< A >()( argv[ startArgc ] ) : A( defaultArgs.a ) );
       B b = ( startArgc + 1 < argc ? EngineUnmarshallData< B >()( argv[ startArgc + 1 ] ) : B( defaultArgs.b ) );
@@ -1712,13 +1652,8 @@
 struct _EngineConsoleThunk< startArgc, R( A, B, C, D, E, F ) >
 {
    typedef typename _EngineConsoleThunkType< R >::ReturnType ReturnType;
-<<<<<<< HEAD
-   static const int NUM_ARGS = 6 + startArgc;
+   static const S32 NUM_ARGS = 6 + startArgc;
    static ReturnType thunk( S32 argc, ConsoleValueRef *argv, R ( *fn )( A, B, C, D, E, F ), const _EngineFunctionDefaultArguments< void( A, B, C, D, E, F ) >& defaultArgs )
-=======
-   static const S32 NUM_ARGS = 6 + startArgc;
-   static ReturnType thunk( S32 argc, const char** argv, R ( *fn )( A, B, C, D, E, F ), const _EngineFunctionDefaultArguments< void( A, B, C, D, E, F ) >& defaultArgs )
->>>>>>> 6b2f334d
    {
       A a = ( startArgc < argc ? EngineUnmarshallData< A >()( argv[ startArgc ] ) : A( defaultArgs.a ) );
       B b = ( startArgc + 1 < argc ? EngineUnmarshallData< B >()( argv[ startArgc + 1 ] ) : B( defaultArgs.b ) );
@@ -1744,13 +1679,8 @@
 struct _EngineConsoleThunk< startArgc, void( A, B, C, D, E, F ) >
 {
    typedef void ReturnType;
-<<<<<<< HEAD
-   static const int NUM_ARGS = 6 + startArgc;
+   static const S32 NUM_ARGS = 6 + startArgc;
    static void thunk( S32 argc, ConsoleValueRef *argv, void ( *fn )( A, B, C, D, E, F ), const _EngineFunctionDefaultArguments< void( A, B, C, D, E, F ) >& defaultArgs )
-=======
-   static const S32 NUM_ARGS = 6 + startArgc;
-   static void thunk( S32 argc, const char** argv, void ( *fn )( A, B, C, D, E, F ), const _EngineFunctionDefaultArguments< void( A, B, C, D, E, F ) >& defaultArgs )
->>>>>>> 6b2f334d
    {
       A a = ( startArgc < argc ? EngineUnmarshallData< A >()( argv[ startArgc ] ) : A( defaultArgs.a ) );
       B b = ( startArgc + 1 < argc ? EngineUnmarshallData< B >()( argv[ startArgc + 1 ] ) : B( defaultArgs.b ) );
@@ -1777,13 +1707,8 @@
 struct _EngineConsoleThunk< startArgc, R( A, B, C, D, E, F, G ) >
 {
    typedef typename _EngineConsoleThunkType< R >::ReturnType ReturnType;
-<<<<<<< HEAD
-   static const int NUM_ARGS = 7 + startArgc;
+   static const S32 NUM_ARGS = 7 + startArgc;
    static ReturnType thunk( S32 argc, ConsoleValueRef *argv, R ( *fn )( A, B, C, D, E, F, G ), const _EngineFunctionDefaultArguments< void( A, B, C, D, E, F, G ) >& defaultArgs )
-=======
-   static const S32 NUM_ARGS = 7 + startArgc;
-   static ReturnType thunk( S32 argc, const char** argv, R ( *fn )( A, B, C, D, E, F, G ), const _EngineFunctionDefaultArguments< void( A, B, C, D, E, F, G ) >& defaultArgs )
->>>>>>> 6b2f334d
    {
       A a = ( startArgc < argc ? EngineUnmarshallData< A >()( argv[ startArgc ] ) : A( defaultArgs.a ) );
       B b = ( startArgc + 1 < argc ? EngineUnmarshallData< B >()( argv[ startArgc + 1 ] ) : B( defaultArgs.b ) );
@@ -1811,13 +1736,8 @@
 struct _EngineConsoleThunk< startArgc, void( A, B, C, D, E, F, G ) >
 {
    typedef void ReturnType;
-<<<<<<< HEAD
-   static const int NUM_ARGS = 7 + startArgc;
+   static const S32 NUM_ARGS = 7 + startArgc;
    static void thunk( S32 argc, ConsoleValueRef *argv, void ( *fn )( A, B, C, D, E, F, G ), const _EngineFunctionDefaultArguments< void( A, B, C, D, E, F, G ) >& defaultArgs )
-=======
-   static const S32 NUM_ARGS = 7 + startArgc;
-   static void thunk( S32 argc, const char** argv, void ( *fn )( A, B, C, D, E, F, G ), const _EngineFunctionDefaultArguments< void( A, B, C, D, E, F, G ) >& defaultArgs )
->>>>>>> 6b2f334d
    {
       A a = ( startArgc < argc ? EngineUnmarshallData< A >()( argv[ startArgc ] ) : A( defaultArgs.a ) );
       B b = ( startArgc + 1 < argc ? EngineUnmarshallData< B >()( argv[ startArgc + 1 ] ) : B( defaultArgs.b ) );
@@ -1846,13 +1766,8 @@
 struct _EngineConsoleThunk< startArgc, R( A, B, C, D, E, F, G, H ) >
 {
    typedef typename _EngineConsoleThunkType< R >::ReturnType ReturnType;
-<<<<<<< HEAD
-   static const int NUM_ARGS = 8 + startArgc;
+   static const S32 NUM_ARGS = 8 + startArgc;
    static ReturnType thunk( S32 argc, ConsoleValueRef *argv, R ( *fn )( A, B, C, D, E, F, G, H ), const _EngineFunctionDefaultArguments< void( A, B, C, D, E, F, G, H ) >& defaultArgs )
-=======
-   static const S32 NUM_ARGS = 8 + startArgc;
-   static ReturnType thunk( S32 argc, const char** argv, R ( *fn )( A, B, C, D, E, F, G, H ), const _EngineFunctionDefaultArguments< void( A, B, C, D, E, F, G, H ) >& defaultArgs )
->>>>>>> 6b2f334d
    {
       A a = ( startArgc < argc ? EngineUnmarshallData< A >()( argv[ startArgc ] ) : A( defaultArgs.a ) );
       B b = ( startArgc + 1 < argc ? EngineUnmarshallData< B >()( argv[ startArgc + 1 ] ) : B( defaultArgs.b ) );
@@ -1882,13 +1797,8 @@
 struct _EngineConsoleThunk< startArgc, void( A, B, C, D, E, F, G, H ) >
 {
    typedef void ReturnType;
-<<<<<<< HEAD
-   static const int NUM_ARGS = 8 + startArgc;
+   static const S32 NUM_ARGS = 8 + startArgc;
    static void thunk( S32 argc, ConsoleValueRef *argv, void ( *fn )( A, B, C, D, E, F, G, H ), const _EngineFunctionDefaultArguments< void( A, B, C, D, E, F, G, H ) >& defaultArgs )
-=======
-   static const S32 NUM_ARGS = 8 + startArgc;
-   static void thunk( S32 argc, const char** argv, void ( *fn )( A, B, C, D, E, F, G, H ), const _EngineFunctionDefaultArguments< void( A, B, C, D, E, F, G, H ) >& defaultArgs )
->>>>>>> 6b2f334d
    {
       A a = ( startArgc < argc ? EngineUnmarshallData< A >()( argv[ startArgc ] ) : A( defaultArgs.a ) );
       B b = ( startArgc + 1 < argc ? EngineUnmarshallData< B >()( argv[ startArgc + 1 ] ) : B( defaultArgs.b ) );
@@ -1919,13 +1829,8 @@
 struct _EngineConsoleThunk< startArgc, R( A, B, C, D, E, F, G, H, I ) >
 {
    typedef typename _EngineConsoleThunkType< R >::ReturnType ReturnType;
-<<<<<<< HEAD
-   static const int NUM_ARGS = 9 + startArgc;
+   static const S32 NUM_ARGS = 9 + startArgc;
    static ReturnType thunk( S32 argc, ConsoleValueRef *argv, R ( *fn )( A, B, C, D, E, F, G, H, I ), const _EngineFunctionDefaultArguments< void( A, B, C, D, E, F, G, H, I ) >& defaultArgs )
-=======
-   static const S32 NUM_ARGS = 9 + startArgc;
-   static ReturnType thunk( S32 argc, const char** argv, R ( *fn )( A, B, C, D, E, F, G, H, I ), const _EngineFunctionDefaultArguments< void( A, B, C, D, E, F, G, H, I ) >& defaultArgs )
->>>>>>> 6b2f334d
    {
       A a = ( startArgc < argc ? EngineUnmarshallData< A >()( argv[ startArgc ] ) : A( defaultArgs.a ) );
       B b = ( startArgc + 1 < argc ? EngineUnmarshallData< B >()( argv[ startArgc + 1 ] ) : B( defaultArgs.b ) );
@@ -1957,13 +1862,8 @@
 struct _EngineConsoleThunk< startArgc, void( A, B, C, D, E, F, G, H, I ) >
 {
    typedef void ReturnType;
-<<<<<<< HEAD
-   static const int NUM_ARGS = 9 + startArgc;
+   static const S32 NUM_ARGS = 9 + startArgc;
    static void thunk( S32 argc, ConsoleValueRef *argv, void ( *fn )( A, B, C, D, E, F, G, H, I ), const _EngineFunctionDefaultArguments< void( A, B, C, D, E, F, G, H, I ) >& defaultArgs )
-=======
-   static const S32 NUM_ARGS = 9 + startArgc;
-   static void thunk( S32 argc, const char** argv, void ( *fn )( A, B, C, D, E, F, G, H, I ), const _EngineFunctionDefaultArguments< void( A, B, C, D, E, F, G, H, I ) >& defaultArgs )
->>>>>>> 6b2f334d
    {
       A a = ( startArgc < argc ? EngineUnmarshallData< A >()( argv[ startArgc ] ) : A( defaultArgs.a ) );
       B b = ( startArgc + 1 < argc ? EngineUnmarshallData< B >()( argv[ startArgc + 1 ] ) : B( defaultArgs.b ) );
@@ -1996,13 +1896,8 @@
 struct _EngineConsoleThunk< startArgc, R( A, B, C, D, E, F, G, H, I, J ) >
 {
    typedef typename _EngineConsoleThunkType< R >::ReturnType ReturnType;
-<<<<<<< HEAD
-   static const int NUM_ARGS = 10 + startArgc;
+   static const S32 NUM_ARGS = 10 + startArgc;
    static ReturnType thunk( S32 argc, ConsoleValueRef *argv, R ( *fn )( A, B, C, D, E, F, G, H, I, J ), const _EngineFunctionDefaultArguments< void( A, B, C, D, E, F, G, H, I, J ) >& defaultArgs )
-=======
-   static const S32 NUM_ARGS = 10 + startArgc;
-   static ReturnType thunk( S32 argc, const char** argv, R ( *fn )( A, B, C, D, E, F, G, H, I, J ), const _EngineFunctionDefaultArguments< void( A, B, C, D, E, F, G, H, I, J ) >& defaultArgs )
->>>>>>> 6b2f334d
    {
       A a = ( startArgc < argc ? EngineUnmarshallData< A >()( argv[ startArgc ] ) : A( defaultArgs.a ) );
       B b = ( startArgc + 1 < argc ? EngineUnmarshallData< B >()( argv[ startArgc + 1 ] ) : B( defaultArgs.b ) );
@@ -2036,13 +1931,8 @@
 struct _EngineConsoleThunk< startArgc, void( A, B, C, D, E, F, G, H, I, J ) >
 {
    typedef void ReturnType;
-<<<<<<< HEAD
-   static const int NUM_ARGS = 10 + startArgc;
+   static const S32 NUM_ARGS = 10 + startArgc;
    static void thunk( S32 argc, ConsoleValueRef *argv, void ( *fn )( A, B, C, D, E, F, G, H, I, J ), const _EngineFunctionDefaultArguments< void( A, B, C, D, E, F, G, H, I, J ) >& defaultArgs )
-=======
-   static const S32 NUM_ARGS = 10 + startArgc;
-   static void thunk( S32 argc, const char** argv, void ( *fn )( A, B, C, D, E, F, G, H, I, J ), const _EngineFunctionDefaultArguments< void( A, B, C, D, E, F, G, H, I, J ) >& defaultArgs )
->>>>>>> 6b2f334d
    {
       A a = ( startArgc < argc ? EngineUnmarshallData< A >()( argv[ startArgc ] ) : A( defaultArgs.a ) );
       B b = ( startArgc + 1 < argc ? EngineUnmarshallData< B >()( argv[ startArgc + 1 ] ) : B( defaultArgs.b ) );
@@ -2076,13 +1966,8 @@
 struct _EngineConsoleThunk< startArgc, R( A, B, C, D, E, F, G, H, I, J, K ) >
 {
    typedef typename _EngineConsoleThunkType< R >::ReturnType ReturnType;
-<<<<<<< HEAD
-   static const int NUM_ARGS = 11 + startArgc;
+   static const S32 NUM_ARGS = 11 + startArgc;
    static ReturnType thunk( S32 argc, ConsoleValueRef *argv, R ( *fn )( A, B, C, D, E, F, G, H, I, J, K ), const _EngineFunctionDefaultArguments< void( A, B, C, D, E, F, G, H, I, J, K ) >& defaultArgs )
-=======
-   static const S32 NUM_ARGS = 11 + startArgc;
-   static ReturnType thunk( S32 argc, const char** argv, R ( *fn )( A, B, C, D, E, F, G, H, I, J, K ), const _EngineFunctionDefaultArguments< void( A, B, C, D, E, F, G, H, I, J, K ) >& defaultArgs )
->>>>>>> 6b2f334d
    {
       A a = ( startArgc < argc ? EngineUnmarshallData< A >()( argv[ startArgc ] ) : A( defaultArgs.a ) );
       B b = ( startArgc + 1 < argc ? EngineUnmarshallData< B >()( argv[ startArgc + 1 ] ) : B( defaultArgs.b ) );
@@ -2118,13 +2003,8 @@
 struct _EngineConsoleThunk< startArgc, void( A, B, C, D, E, F, G, H, I, J, K ) >
 {
    typedef void ReturnType;
-<<<<<<< HEAD
-   static const int NUM_ARGS = 11 + startArgc;
+   static const S32 NUM_ARGS = 11 + startArgc;
    static void thunk( S32 argc, ConsoleValueRef *argv, void ( *fn )( A, B, C, D, E, F, G, H, I, J, K ), const _EngineFunctionDefaultArguments< void( A, B, C, D, E, F, G, H, I, J, K ) >& defaultArgs )
-=======
-   static const S32 NUM_ARGS = 11 + startArgc;
-   static void thunk( S32 argc, const char** argv, void ( *fn )( A, B, C, D, E, F, G, H, I, J, K ), const _EngineFunctionDefaultArguments< void( A, B, C, D, E, F, G, H, I, J, K ) >& defaultArgs )
->>>>>>> 6b2f334d
    {
       A a = ( startArgc < argc ? EngineUnmarshallData< A >()( argv[ startArgc ] ) : A( defaultArgs.a ) );
       B b = ( startArgc + 1 < argc ? EngineUnmarshallData< B >()( argv[ startArgc + 1 ] ) : B( defaultArgs.b ) );
