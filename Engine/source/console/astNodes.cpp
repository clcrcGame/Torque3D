--- conflicted
+++ resolved
@@ -207,51 +207,15 @@
 
 //------------------------------------------------------------
 
-<<<<<<< HEAD
-U32 ReturnStmtNode::precompileStmt(U32)
-{
-   addBreakCount();
-   U32 size = 0;
-   if (expr) {
-      TypeReq walkType = expr->getPreferredType();
-	  if (walkType == TypeReqNone) walkType = TypeReqString;
-      size = expr->precompile(walkType);
-   }
-
-   return 1 + size;
-}
-
-U32 ReturnStmtNode::compileStmt(U32 *codeStream, U32 ip, U32, U32)
-=======
 U32 ReturnStmtNode::compileStmt(CodeStream &codeStream, U32 ip)
->>>>>>> 6b2f334d
 {
    addBreakLine(codeStream);
    if(!expr)
       codeStream.emit(OP_RETURN_VOID);
    else
    {
-<<<<<<< HEAD
-      TypeReq walkType = expr->getPreferredType();
-      if (walkType == TypeReqNone) walkType = TypeReqString;
-      ip = expr->compile(codeStream, ip, walkType);
-
-      // Return the correct type
-      switch (walkType) {
-      case TypeReqUInt:
-         codeStream[ip++] = OP_RETURN_UINT;
-      break;
-      case TypeReqFloat:
-         codeStream[ip++] = OP_RETURN_FLT;
-      break;
-      default:
-         codeStream[ip++] = OP_RETURN;
-      break;
-      }
-=======
       ip = expr->compile(codeStream, ip, TypeReqString);
       codeStream.emit(OP_RETURN);
->>>>>>> 6b2f334d
    }
    return codeStream.tell();
 }
@@ -734,35 +698,16 @@
       return codeStream.tell();
    
    precompileIdent(varName);
-<<<<<<< HEAD
-   return (arrayIndex ? arrayIndex->precompile(TypeReqString) + 6 : 3);
-}
-
-// Puts value of VarNode onto StringStack/intStack/fltStack
-U32 VarNode::compile(U32 *codeStream, U32 ip, TypeReq type)
-{
-   if(type == TypeReqNone)
-      return ip;
-=======
->>>>>>> 6b2f334d
 
    codeStream.emit(arrayIndex ? OP_LOADIMMED_IDENT : OP_SETCURVAR);
    codeStream.emitSTE(varName);
    
    if(arrayIndex)
    {
-<<<<<<< HEAD
-      // NOTE: in this case we have the start value loaded into STR
-      codeStream[ip++] = OP_ADVANCE_STR;
-      ip = arrayIndex->compile(codeStream, ip, TypeReqString); // Add on extra bits
-      codeStream[ip++] = OP_REWIND_STR; // Go back to start
-      codeStream[ip++] = OP_SETCURVAR_ARRAY; // Set variable name
-=======
       codeStream.emit(OP_ADVANCE_STR);
       ip = arrayIndex->compile(codeStream, ip, TypeReqString);
       codeStream.emit(OP_REWIND_STR);
       codeStream.emit(OP_SETCURVAR_ARRAY);
->>>>>>> 6b2f334d
    }
    switch(type)
    {
@@ -776,7 +721,7 @@
       codeStream.emit(OP_LOADVAR_STR);
       break;
    case TypeReqVar:
-      codeStream[ip++] = OP_LOADVAR_VAR;
+      codeStream.emit(OP_LOADVAR_VAR);
       break;
    case TypeReqNone:
       break;
@@ -996,18 +941,9 @@
    // OP_SAVEVAR
    
    precompileIdent(varName);
-<<<<<<< HEAD
-
-   return retSize + addSize + (arrayIndex ? arrayIndex->precompile(TypeReqString) + (subType == TypeReqString ? 8 : 6 ) : 3);
-}
-
-U32 AssignExprNode::compile(U32 *codeStream, U32 ip, TypeReq type)
-{
-   ip = expr->compile(codeStream, ip, subType); // this is the value of VarNode
-=======
    
    ip = expr->compile(codeStream, ip, subType);
->>>>>>> 6b2f334d
+
    if(arrayIndex)
    {
       if(subType == TypeReqString)
@@ -1040,7 +976,7 @@
       codeStream.emit(OP_SAVEVAR_FLT);
       break;
    case TypeReqVar:
-      codeStream[ip++] = OP_SAVEVAR_VAR;
+      codeStream.emit(OP_SAVEVAR_VAR);
       break;
    case TypeReqNone:
       break;
@@ -1206,43 +1142,12 @@
    
    precompileIdent(funcName);
    precompileIdent(nameSpace);
-<<<<<<< HEAD
-   for(ExprNode *walk = args; walk; walk = (ExprNode *) walk->getNext()) {
-      TypeReq walkType = walk->getPreferredType();
-      if (walkType == TypeReqNone) walkType = TypeReqString;
-      size += walk->precompile(walkType) + 1;
-   }
-   return size + 5;
-}
-
-U32 FuncCallExprNode::compile(U32 *codeStream, U32 ip, TypeReq type)
-{
-   codeStream[ip++] = OP_PUSH_FRAME;
-   for(ExprNode *walk = args; walk; walk = (ExprNode *) walk->getNext())
-   {
-      TypeReq walkType = walk->getPreferredType();
-      if (walkType == TypeReqNone) walkType = TypeReqString;
-      ip = walk->compile(codeStream, ip, walkType);
-      switch (walk->getPreferredType())
-      {
-         case TypeReqFloat:
-            codeStream[ip++] = OP_PUSH_FLT;
-            break;
-         case TypeReqUInt:
-            codeStream[ip++] = OP_PUSH_UINT;
-            break;
-         default:
-            codeStream[ip++] = OP_PUSH;
-            break;
-      }
-=======
    
    codeStream.emit(OP_PUSH_FRAME);
    for(ExprNode *walk = args; walk; walk = (ExprNode *) walk->getNext())
    {
       ip = walk->compile(codeStream, ip, TypeReqString);
       codeStream.emit(OP_PUSH);
->>>>>>> 6b2f334d
    }
    if(callType == MethodCall || callType == ParentCall)
       codeStream.emit(OP_CALLFUNC);
@@ -1529,56 +1434,9 @@
    // root? 1
    // To fix the stack issue [7/9/2007 Black]
    // OP_FINISH_OBJECT <-- fail point jumps to this opcode
-<<<<<<< HEAD
-
-   U32 argSize = 0;
-   precompileIdent(parentObject);
-   for(ExprNode *exprWalk = argList; exprWalk; exprWalk = (ExprNode *) exprWalk->getNext()) {
-      TypeReq walkType = exprWalk->getPreferredType();
-      if (walkType == TypeReqNone) walkType = TypeReqString;
-      argSize += exprWalk->precompile(walkType) + 1;
-   }
-   argSize += classNameExpr->precompile(TypeReqString) + 1;
-
-   U32 nameSize = objectNameExpr->precompile(TypeReqString) + 1;
-
-   U32 slotSize = 0;
-   for(SlotAssignNode *slotWalk = slotDecls; slotWalk; slotWalk = (SlotAssignNode *) slotWalk->getNext())
-      slotSize += slotWalk->precompile(TypeReqNone);
-
-   // OP_ADD_OBJECT
-   U32 subObjSize = 0;
-   for(ObjectDeclNode *objectWalk = subObjects; objectWalk; objectWalk = (ObjectDeclNode *) objectWalk->getNext())
-      subObjSize += objectWalk->precompileSubObject(false);
-
-   failOffset = 12 + nameSize + argSize + slotSize + subObjSize;
-   // +1 because the failOffset should jump to OP_FINISH_OBJECT [7/9/2007 Black]
-   return failOffset + 1;
-}
-
-U32 ObjectDeclNode::precompile(TypeReq type)
-{
-   // root object decl does:
-
-   // push 0 onto the UINT stack OP_LOADIMMED_UINT
-   // precompiles the subObject(true)
-   // UINT stack now has object id
-   // type conv to type
-
-   U32 ret = 2 + precompileSubObject(true);
-   if(type != TypeReqUInt)
-      return ret + 1;
-   return ret;
-}
-
-U32 ObjectDeclNode::compileSubObject(U32 *codeStream, U32 ip, bool root)
-{
-   U32 start = ip;
-   codeStream[ip++] = OP_PUSH_FRAME;
-=======
    
    codeStream.emit(OP_PUSH_FRAME);
->>>>>>> 6b2f334d
+
    ip = classNameExpr->compile(codeStream, ip, TypeReqString);
    codeStream.emit(OP_PUSH);
 
@@ -1586,26 +1444,8 @@
    codeStream.emit(OP_PUSH);
    for(ExprNode *exprWalk = argList; exprWalk; exprWalk = (ExprNode *) exprWalk->getNext())
    {
-<<<<<<< HEAD
-      TypeReq walkType = exprWalk->getPreferredType();
-      if (walkType == TypeReqNone) walkType = TypeReqString;
-      ip = exprWalk->compile(codeStream, ip, walkType);
-      switch (exprWalk->getPreferredType())
-      {
-         case TypeReqFloat:
-            codeStream[ip++] = OP_PUSH_FLT;
-            break;
-         case TypeReqUInt:
-            codeStream[ip++] = OP_PUSH_UINT;
-            break;
-         default:
-            codeStream[ip++] = OP_PUSH;
-            break;      
-      }
-=======
       ip = exprWalk->compile(codeStream, ip, TypeReqString);
       codeStream.emit(OP_PUSH);
->>>>>>> 6b2f334d
    }
    codeStream.emit(OP_CREATE_OBJECT);
    codeStream.emitSTE(parentObject);
