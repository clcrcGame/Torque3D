--- conflicted
+++ resolved
@@ -1746,11 +1746,8 @@
 
                   Con::warnf(ConsoleLogEntry::General,"%s: Unable to find object: '%s' attempting to call function '%s'", getFileLine(ip-4), (const char*)callArgv[1], fnName);
                   STR.popFrame();
-<<<<<<< HEAD
                   CSTK.popFrame();
-=======
                   STR.setStringValue("");
->>>>>>> 376db9e0
                   break;
                }
                
