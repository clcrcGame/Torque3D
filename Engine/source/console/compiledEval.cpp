//-----------------------------------------------------------------------------
// Copyright (c) 2012 GarageGames, LLC
//
// Permission is hereby granted, free of charge, to any person obtaining a copy
// of this software and associated documentation files (the "Software"), to
// deal in the Software without restriction, including without limitation the
// rights to use, copy, modify, merge, publish, distribute, sublicense, and/or
// sell copies of the Software, and to permit persons to whom the Software is
// furnished to do so, subject to the following conditions:
//
// The above copyright notice and this permission notice shall be included in
// all copies or substantial portions of the Software.
//
// THE SOFTWARE IS PROVIDED "AS IS", WITHOUT WARRANTY OF ANY KIND, EXPRESS OR
// IMPLIED, INCLUDING BUT NOT LIMITED TO THE WARRANTIES OF MERCHANTABILITY,
// FITNESS FOR A PARTICULAR PURPOSE AND NONINFRINGEMENT. IN NO EVENT SHALL THE
// AUTHORS OR COPYRIGHT HOLDERS BE LIABLE FOR ANY CLAIM, DAMAGES OR OTHER
// LIABILITY, WHETHER IN AN ACTION OF CONTRACT, TORT OR OTHERWISE, ARISING
// FROM, OUT OF OR IN CONNECTION WITH THE SOFTWARE OR THE USE OR OTHER DEALINGS
// IN THE SOFTWARE.
//-----------------------------------------------------------------------------

#include "platform/platform.h"
#include "console/console.h"

#include "console/ast.h"
#include "core/tAlgorithm.h"

#include "core/strings/findMatch.h"
#include "core/strings/stringUnit.h"
#include "console/consoleInternal.h"
#include "core/stream/fileStream.h"
#include "console/compiler.h"

#include "console/simBase.h"
#include "console/telnetDebugger.h"
#include "sim/netStringTable.h"
#include "console/ICallMethod.h"
#include "console/stringStack.h"
#include "util/messaging/message.h"
#include "core/frameAllocator.h"

#ifndef TORQUE_TGB_ONLY
#include "materials/materialDefinition.h"
#include "materials/materialManager.h"
#endif

// Uncomment to optimize function calls at the expense of potential invalid package lookups
//#define COMPILER_OPTIMIZE_FUNCTION_CALLS

using namespace Compiler;

enum EvalConstants {
   MaxStackSize = 1024,
   MethodOnComponent = -2
};

namespace Con
{
// Current script file name and root, these are registered as
// console variables.
extern StringTableEntry gCurrentFile;
extern StringTableEntry gCurrentRoot;
extern S32 gObjectCopyFailures;
}

/// Frame data for a foreach/foreach$ loop.
struct IterStackRecord
{
   /// If true, this is a foreach$ loop; if not, it's a foreach loop.
   bool mIsStringIter;
   
   /// The iterator variable.
   Dictionary::Entry* mVariable;
   
   /// Information for an object iterator loop.
   struct ObjectPos
   {
      /// The set being iterated over.
      SimSet* mSet;

      /// Current index in the set.
      U32 mIndex;
   };
   
   /// Information for a string iterator loop.
   struct StringPos
   {
      /// The raw string data on the string stack.
      const char* mString;
      
      /// Current parsing position.
      U32 mIndex;
   };
   
   union
   {
      ObjectPos mObj;
      StringPos mStr;
   } mData;
};

IterStackRecord iterStack[ MaxStackSize ];

F64 floatStack[MaxStackSize];
S64 intStack[MaxStackSize];




StringStack STR;
ConsoleValueStack CSTK;

U32 _FLT = 0;     ///< Stack pointer for floatStack.
U32 _UINT = 0;    ///< Stack pointer for intStack.
U32 _ITER = 0;    ///< Stack pointer for iterStack.

namespace Con
{
   const char *getNamespaceList(Namespace *ns)
   {
      U32 size = 1;
      Namespace * walk;
      for(walk = ns; walk; walk = walk->mParent)
         size += dStrlen(walk->mName) + 4;
      char *ret = Con::getReturnBuffer(size);
      ret[0] = 0;
      for(walk = ns; walk; walk = walk->mParent)
      {
         dStrcat(ret, walk->mName);
         if(walk->mParent)
            dStrcat(ret, " -> ");
      }
      return ret;
   }
}

//------------------------------------------------------------

F64 consoleStringToNumber(const char *str, StringTableEntry file, U32 line)
{
   F64 val = dAtof(str);
   if(val != 0)
      return val;
   else if(!dStricmp(str, "true"))
      return 1;
   else if(!dStricmp(str, "false"))
      return 0;
   else if(file)
   {
      Con::warnf(ConsoleLogEntry::General, "%s (%d): string always evaluates to 0.", file, line);
      return 0;
   }
   return 0;
}

//------------------------------------------------------------

namespace Con
{

   char *getReturnBuffer(U32 bufferSize)

   {
      return STR.getReturnBuffer(bufferSize);
   }

   char *getReturnBuffer( const char *stringToCopy )
   {
      U32 len = dStrlen( stringToCopy ) + 1;
      char *ret = STR.getReturnBuffer( len);
      dMemcpy( ret, stringToCopy, len );
      return ret;
   }

   char* getReturnBuffer( const String& str )
   {
      const U32 size = str.size();
      char* ret = STR.getReturnBuffer( size );
      dMemcpy( ret, str.c_str(), size );
      return ret;
   }

   char* getReturnBuffer( const StringBuilder& str )
   {
      char* buffer = Con::getReturnBuffer( str.length() + 1 );
      str.copy( buffer );
      buffer[ str.length() ] = '\0';
      
      return buffer;
   }

   char *getArgBuffer(U32 bufferSize)
   {
      return STR.getArgBuffer(bufferSize);
   }

   ConsoleValueRef getFloatArg(F64 arg)
   {
      ConsoleValueRef ref = arg;
      return ref;
   }

   ConsoleValueRef getIntArg(S32 arg)
   {
      ConsoleValueRef ref = arg;
      return ref;
   }
   
   char *getStringArg( const char *arg )
   {
      U32 len = dStrlen( arg ) + 1;
      char *ret = STR.getArgBuffer( len );
      dMemcpy( ret, arg, len );
      return ret;
   }

   char* getStringArg( const String& arg )
   {
      const U32 size = arg.size();
      char* ret = STR.getArgBuffer( size );
      dMemcpy( ret, arg.c_str(), size );
      return ret;
   }
}

//------------------------------------------------------------

inline void ExprEvalState::setCurVarName(StringTableEntry name)
{
   if(name[0] == '$')
      currentVariable = globalVars.lookup(name);
   else if( getStackDepth() > 0 )
      currentVariable = getCurrentFrame().lookup(name);
   if(!currentVariable && gWarnUndefinedScriptVariables)
	   Con::warnf(ConsoleLogEntry::Script, "Variable referenced before assignment: %s", name);
}

inline void ExprEvalState::setCurVarNameCreate(StringTableEntry name)
{
   if(name[0] == '$')
      currentVariable = globalVars.add(name);
   else if( getStackDepth() > 0 )
      currentVariable = getCurrentFrame().add(name);
   else
   {
      currentVariable = NULL;
      Con::warnf(ConsoleLogEntry::Script, "Accessing local variable in global scope... failed: %s", name);
   }
}

//------------------------------------------------------------

inline S32 ExprEvalState::getIntVariable()
{
   return currentVariable ? currentVariable->getIntValue() : 0;
}

inline F64 ExprEvalState::getFloatVariable()
{
   return currentVariable ? currentVariable->getFloatValue() : 0;
}

inline const char *ExprEvalState::getStringVariable()
{
   return currentVariable ? currentVariable->getStringValue() : "";
}

//------------------------------------------------------------

inline void ExprEvalState::setIntVariable(S32 val)
{
   AssertFatal(currentVariable != NULL, "Invalid evaluator state - trying to set null variable!");
   currentVariable->setIntValue(val);
}

inline void ExprEvalState::setFloatVariable(F64 val)
{
   AssertFatal(currentVariable != NULL, "Invalid evaluator state - trying to set null variable!");
   currentVariable->setFloatValue(val);
}

inline void ExprEvalState::setStringVariable(const char *val)
{
   AssertFatal(currentVariable != NULL, "Invalid evaluator state - trying to set null variable!");
   currentVariable->setStringValue(val);
}

inline void ExprEvalState::setCopyVariable()
{
   if (copyVariable)
   {
      switch (copyVariable->value.type)
      {
         case ConsoleValue::TypeInternalInt:
            currentVariable->setIntValue(copyVariable->getIntValue());
         break;
         case ConsoleValue::TypeInternalFloat:
            currentVariable->setFloatValue(copyVariable->getFloatValue());
         break;
         default:
            currentVariable->setStringValue(copyVariable->getStringValue());
         break;
	   }
   }
}

//------------------------------------------------------------

// Gets a component of an object's field value or a variable and returns it
// in val.
static void getFieldComponent( SimObject* object, StringTableEntry field, const char* array, StringTableEntry subField, char val[] )
{
   const char* prevVal = NULL;
   
   // Grab value from object.
   if( object && field )
      prevVal = object->getDataField( field, array );
   
   // Otherwise, grab from the string stack. The value coming in will always
   // be a string because that is how multicomponent variables are handled.
   else
      prevVal = STR.getStringValue();

   // Make sure we got a value.
   if ( prevVal && *prevVal )
   {
      static const StringTableEntry xyzw[] = 
      {
         StringTable->insert( "x" ),
         StringTable->insert( "y" ),
         StringTable->insert( "z" ),
         StringTable->insert( "w" )
      };

      static const StringTableEntry rgba[] = 
      {
         StringTable->insert( "r" ),
         StringTable->insert( "g" ),
         StringTable->insert( "b" ),
         StringTable->insert( "a" )
      };

      // Translate xyzw and rgba into the indexed component 
      // of the variable or field.
      if ( subField == xyzw[0] || subField == rgba[0] )
         dStrcpy( val, StringUnit::getUnit( prevVal, 0, " \t\n") );

      else if ( subField == xyzw[1] || subField == rgba[1] )
         dStrcpy( val, StringUnit::getUnit( prevVal, 1, " \t\n") );

      else if ( subField == xyzw[2] || subField == rgba[2] )
         dStrcpy( val, StringUnit::getUnit( prevVal, 2, " \t\n") );

      else if ( subField == xyzw[3] || subField == rgba[3] )
         dStrcpy( val, StringUnit::getUnit( prevVal, 3, " \t\n") );

      else
         val[0] = 0;
   }
   else
      val[0] = 0;
}

// Sets a component of an object's field value based on the sub field. 'x' will
// set the first field, 'y' the second, and 'z' the third.
static void setFieldComponent( SimObject* object, StringTableEntry field, const char* array, StringTableEntry subField )
{
   // Copy the current string value
   char strValue[1024];
   dStrncpy( strValue, STR.getStringValue(), 1024 );

   char val[1024] = "";
   const char* prevVal = NULL;

   // Set the value on an object field.
   if( object && field )
      prevVal = object->getDataField( field, array );

   // Set the value on a variable.
   else if( gEvalState.currentVariable )
      prevVal = gEvalState.getStringVariable();

   // Ensure that the variable has a value
   if (!prevVal)
	   return;

   static const StringTableEntry xyzw[] = 
   {
      StringTable->insert( "x" ),
      StringTable->insert( "y" ),
      StringTable->insert( "z" ),
      StringTable->insert( "w" )
   };

   static const StringTableEntry rgba[] = 
   {
      StringTable->insert( "r" ),
      StringTable->insert( "g" ),
      StringTable->insert( "b" ),
      StringTable->insert( "a" )
   };

   // Insert the value into the specified 
   // component of the string.
   if ( subField == xyzw[0] || subField == rgba[0] )
	  dStrcpy( val, StringUnit::setUnit( prevVal, 0, strValue, " \t\n") );

   else if ( subField == xyzw[1] || subField == rgba[1] )
      dStrcpy( val, StringUnit::setUnit( prevVal, 1, strValue, " \t\n") );

   else if ( subField == xyzw[2] || subField == rgba[2] )
      dStrcpy( val, StringUnit::setUnit( prevVal, 2, strValue, " \t\n") );

   else if ( subField == xyzw[3] || subField == rgba[3] )
      dStrcpy( val, StringUnit::setUnit( prevVal, 3, strValue, " \t\n") );

   if ( val[0] != 0 )
   {
      // Update the field or variable.
      if( object && field )
         object->setDataField( field, 0, val );
      else if( gEvalState.currentVariable )
         gEvalState.setStringVariable( val );
   }
}

ConsoleValueRef CodeBlock::exec(U32 ip, const char *functionName, Namespace *thisNamespace, U32 argc, ConsoleValueRef *argv, bool noCalls, StringTableEntry packageName, S32 setFrame)
{
#ifdef TORQUE_DEBUG
   U32 stackStart = STR.mStartStackSize;
   U32 consoleStackStart = CSTK.mStackPos;
#endif

   static char traceBuffer[1024];
   S32 i;
   
   U32 iterDepth = 0;

   incRefCount();
   F64 *curFloatTable;
   char *curStringTable;
   S32 curStringTableLen = 0; //clint to ensure we dont overwrite it
   STR.clearFunctionOffset();
   StringTableEntry thisFunctionName = NULL;
   bool popFrame = false;
   if(argv)
   {
      // assume this points into a function decl:
<<<<<<< HEAD
      U32 fnArgc = mCode[ip + 5];
      thisFunctionName = U32toSTE(mCode[ip]);
      argc = getMin(argc-1, fnArgc); // argv[0] is func name
=======
      U32 fnArgc = code[ip + 2 + 6];
      thisFunctionName = CodeToSTE(code, ip);
      S32 wantedArgc = getMin(argc-1, fnArgc); // argv[0] is func name
>>>>>>> e0436efc
      if(gEvalState.traceOn)
      {
         traceBuffer[0] = 0;
         dStrcat(traceBuffer, "Entering ");
         if(packageName)
         {
            dStrcat(traceBuffer, "[");
            dStrcat(traceBuffer, packageName);
            dStrcat(traceBuffer, "]");
         }
         if(thisNamespace && thisNamespace->mName)
         {
            dSprintf(traceBuffer + dStrlen(traceBuffer), sizeof(traceBuffer) - dStrlen(traceBuffer),
               "%s::%s(", thisNamespace->mName, thisFunctionName);
         }
         else
         {
            dSprintf(traceBuffer + dStrlen(traceBuffer), sizeof(traceBuffer) - dStrlen(traceBuffer),
               "%s(", thisFunctionName);
         }
         for (i = 0; i < wantedArgc; i++)
         {
             dStrcat(traceBuffer, argv[i + 1]);
             if (i != wantedArgc - 1)
                 dStrcat(traceBuffer, ", ");
         }
         dStrcat(traceBuffer, ")");
         Con::printf("%s", traceBuffer);
      }
      gEvalState.pushFrame(thisFunctionName, thisNamespace);
      popFrame = true;

      for(i = 0; i < wantedArgc; i++)
      {
<<<<<<< HEAD
         StringTableEntry var = U32toSTE(mCode[ip + i + 6]);
=======
         StringTableEntry var = CodeToSTE(code, ip + (2 + 6 + 1) + (i * 2));
>>>>>>> e0436efc
         gEvalState.setCurVarNameCreate(var);

         ConsoleValueRef ref = argv[i+1];

         if (argv[i+1].isString())
            gEvalState.setStringVariable(argv[i+1]);
         else if (argv[i+1].isInt())
            gEvalState.setIntVariable(argv[i+1]);
         else if (argv[i+1].isFloat())
            gEvalState.setFloatVariable(argv[i+1]);
         else
            gEvalState.setStringVariable(argv[i+1]);
      }
<<<<<<< HEAD
      ip = ip + fnArgc + 6;
      curFloatTable = mFunctionFloats;
      curStringTable = mFunctionStrings;
      curStringTableLen = mFunctionStringsMaxLen;
=======
      ip = ip + (fnArgc * 2) + (2 + 6 + 1);
      curFloatTable = functionFloats;
      curStringTable = functionStrings;
      curStringTableLen = functionStringsMaxLen;
>>>>>>> e0436efc
   }
   else
   {
      curFloatTable = mGlobalFloats;
      curStringTable = mGlobalStrings;
      curStringTableLen = mGlobalStringsMaxLen;

      // If requested stack frame isn't available, request a new one
      // (this prevents assert failures when creating local
      //  variables without a stack frame)
      if (gEvalState.getStackDepth() <= setFrame)
         setFrame = -1;

      // Do we want this code to execute using a new stack frame?
      if (setFrame < 0)
      {
         gEvalState.pushFrame(NULL, NULL);
         popFrame = true;
      }
      else
      {
         // We want to copy a reference to an existing stack frame
         // on to the top of the stack.  Any change that occurs to 
         // the locals during this new frame will also occur in the 
         // original frame.
         S32 stackIndex = gEvalState.getStackDepth() - setFrame - 1;
         gEvalState.pushFrameRef( stackIndex );
         popFrame = true;
      }
   }

   // Reset the console stack frame which at this point will contain 
   // either nothing or argv[] which we just copied
   CSTK.resetFrame();

   // Grab the state of the telenet debugger here once
   // so that the push and pop frames are always balanced.
   const bool telDebuggerOn = TelDebugger && TelDebugger->isConnected();
   if ( telDebuggerOn && setFrame < 0 )
      TelDebugger->pushStackFrame();

   StringTableEntry var, objParent;
   StringTableEntry fnName;
   StringTableEntry fnNamespace, fnPackage;

   // Add local object creation stack [7/9/2007 Black]
   static const U32 objectCreationStackSize = 32;
   U32 objectCreationStackIndex = 0;
   struct {
      SimObject *newObject;
      U32 failJump;
   } objectCreationStack[ objectCreationStackSize ];
   
   SimObject *currentNewObject = 0;
   U32 failJump = 0;
   StringTableEntry prevField = NULL;
   StringTableEntry curField = NULL;
   SimObject *prevObject = NULL;
   SimObject *curObject = NULL;
   SimObject *saveObject=NULL;
   Namespace::Entry *nsEntry;
   Namespace *ns;
   const char* curFNDocBlock = NULL;
   const char* curNSDocBlock = NULL;
   const S32 nsDocLength = 128;
   char nsDocBlockClass[nsDocLength];

   U32 callArgc;
   ConsoleValueRef *callArgv;

   static char curFieldArray[256];
   static char prevFieldArray[256];

   CodeBlock *saveCodeBlock = smCurrentCodeBlock;
   smCurrentCodeBlock = this;
   if(this->mName)
   {
      Con::gCurrentFile = this->mName;
      Con::gCurrentRoot = this->mModPath;
   }
   const char * val;
   const char *retValue;

   // note: anything returned is pushed to CSTK and will be invalidated on the next exec()
   ConsoleValueRef returnValue;

   // The frame temp is used by the variable accessor ops (OP_SAVEFIELD_* and
   // OP_LOADFIELD_*) to store temporary values for the fields.
   static S32 VAL_BUFFER_SIZE = 1024;
   FrameTemp<char> valBuffer( VAL_BUFFER_SIZE );

   for(;;)
   {
      U32 instruction = mCode[ip++];
      nsEntry = NULL;
breakContinue:
      switch(instruction)
      {
         case OP_FUNC_DECL:
            if(!noCalls)
            {
<<<<<<< HEAD
               fnName       = U32toSTE(mCode[ip]);
               fnNamespace  = U32toSTE(mCode[ip+1]);
               fnPackage    = U32toSTE(mCode[ip+2]);
               bool hasBody = ( mCode[ ip + 3 ] & 0x01 ) != 0;
               U32 lineNumber = mCode[ ip + 3 ] >> 1;
=======
               fnName       = CodeToSTE(code, ip);
               fnNamespace  = CodeToSTE(code, ip+2);
               fnPackage    = CodeToSTE(code, ip+4);
               bool hasBody = ( code[ ip + 6 ] & 0x01 ) != 0;
               U32 lineNumber = code[ ip + 6 ] >> 1;
>>>>>>> e0436efc
               
               Namespace::unlinkPackages();
               ns = Namespace::find(fnNamespace, fnPackage);
               ns->addFunction(fnName, this, hasBody ? ip : 0, curFNDocBlock ? dStrdup( curFNDocBlock ) : NULL, lineNumber );// if no body, set the IP to 0
               if( curNSDocBlock )
               {
                  if( fnNamespace == StringTable->lookup( nsDocBlockClass ) )
                  {
                     char *usageStr = dStrdup( curNSDocBlock );
                     usageStr[dStrlen(usageStr)] = '\0';
                     ns->mUsage = usageStr;
                     ns->mCleanUpUsage = true;
                     curNSDocBlock = NULL;
                  }
               }
               Namespace::relinkPackages();

               // If we had a docblock, it's definitely not valid anymore, so clear it out.
               curFNDocBlock = NULL;

               //Con::printf("Adding function %s::%s (%d)", fnNamespace, fnName, ip);
            }
<<<<<<< HEAD
            ip = mCode[ip + 4];
=======
            ip = code[ip + 7];
>>>>>>> e0436efc
            break;

         case OP_CREATE_OBJECT:
         {
            // Read some useful info.
<<<<<<< HEAD
            objParent        = U32toSTE(mCode[ip    ]);
            bool isDataBlock =          mCode[ip + 1];
            bool isInternal  =          mCode[ip + 2];
            bool isSingleton =          mCode[ip + 3];
            U32  lineNumber  =          mCode[ip + 4];
            failJump         =          mCode[ip + 5];
=======
            objParent        = CodeToSTE(code, ip);
            bool isDataBlock =          code[ip + 2];
            bool isInternal  =          code[ip + 3];
            bool isSingleton =          code[ip + 4];
            U32  lineNumber  =          code[ip + 5];
            failJump         =          code[ip + 6];
>>>>>>> e0436efc
                        
            // If we don't allow calls, we certainly don't allow creating objects!
            // Moved this to after failJump is set. Engine was crashing when
            // noCalls = true and an object was being created at the beginning of
            // a file. ADL.
            if(noCalls)
            {
               ip = failJump;
               break;
            }

            // Push the old info to the stack
            //Assert( objectCreationStackIndex < objectCreationStackSize );
            objectCreationStack[ objectCreationStackIndex ].newObject = currentNewObject;
            objectCreationStack[ objectCreationStackIndex++ ].failJump = failJump;

            // Get the constructor information off the stack.
            CSTK.getArgcArgv(NULL, &callArgc, &callArgv);
            const char *objectName = callArgv[ 2 ];

            // Con::printf("Creating object...");

            // objectName = argv[1]...
            currentNewObject = NULL;

            // Are we creating a datablock? If so, deal with case where we override
            // an old one.
            if(isDataBlock)
            {
               // Con::printf("  - is a datablock");

               // Find the old one if any.
               SimObject *db = Sim::getDataBlockGroup()->findObject( objectName );
               
               // Make sure we're not changing types on ourselves...
               if(db && dStricmp(db->getClassName(), callArgv[1]))
               {
                  Con::errorf(ConsoleLogEntry::General, "%s: Cannot re-declare data block %s with a different class.", getFileLine(ip), objectName);
                  ip = failJump;
                  STR.popFrame();
                  CSTK.popFrame();
                  break;
               }

               // If there was one, set the currentNewObject and move on.
               if(db)
                  currentNewObject = db;
            }
            else if (!isInternal)
            {
               // IF we aren't looking at a local/internal object, then check if 
               // this object already exists in the global space

               AbstractClassRep* rep = AbstractClassRep::findClassRep( objectName );
               if (rep != NULL) {
                  Con::errorf(ConsoleLogEntry::General, "%s: Cannot name object [%s] the same name as a script class.",
                     getFileLine(ip), objectName);
                  ip = failJump;
                  STR.popFrame();
                  break;
               }

               SimObject *obj = Sim::findObject( (const char*)objectName );
               if (obj /*&& !obj->isLocalName()*/)
               {
                  if ( isSingleton )
                  {
                     // Make sure we're not trying to change types
                     if ( dStricmp( obj->getClassName(), (const char*)callArgv[1] ) != 0 )
                     {
                        Con::errorf(ConsoleLogEntry::General, "%s: Cannot re-declare object [%s] with a different class [%s] - was [%s].",
                           getFileLine(ip), objectName, (const char*)callArgv[1], obj->getClassName());
                        ip = failJump;
                        STR.popFrame();
                        CSTK.popFrame();
                        break;
                     }

                     // We're creating a singleton, so use the found object
                     // instead of creating a new object.
                     currentNewObject = obj;
                  }
                  else
                  {
                     const char* redefineBehavior = Con::getVariable( "$Con::redefineBehavior" );
                     
                     if( dStricmp( redefineBehavior, "replaceExisting" ) == 0 )
                     {
                        // Save our constructor args as the argv vector is stored on the
                        // string stack and may get stomped if deleteObject triggers
                        // script execution.
                        
                        ConsoleValueRef savedArgv[ StringStack::MaxArgs ];
                        for (int i=0; i<callArgc; i++) {
                           savedArgv[i] = callArgv[i];
                        }
                        //dMemcpy( savedArgv, callArgv, sizeof( savedArgv[ 0 ] ) * callArgc );
                        
                        // Prevent stack value corruption
                        CSTK.pushFrame();
                        STR.pushFrame();
                        // --

                        obj->deleteObject();
                        obj = NULL;

                        // Prevent stack value corruption
                        CSTK.popFrame();
                        STR.popFrame();
                        // --

                        //dMemcpy( callArgv, savedArgv, sizeof( callArgv[ 0 ] ) * callArgc );
                        for (int i=0; i<callArgc; i++) {
                           callArgv[i] = savedArgv[i];
                        }
                     }
                     else if( dStricmp( redefineBehavior, "renameNew" ) == 0 )
                     {
                        for( U32 i = 1;; ++ i )
                        {
                           String newName = String::ToString( "%s%i", objectName, i );
                           if( !Sim::findObject( newName ) )
                           {
                              objectName = StringTable->insert( newName );
                              break;
                           }
                        }
                     }
                     else if( dStricmp( redefineBehavior, "unnameNew" ) == 0 )
                     {
                        objectName = StringTable->insert( "" );
                     }
                     else if( dStricmp( redefineBehavior, "postfixNew" ) == 0 )
                     {
                        const char* postfix = Con::getVariable( "$Con::redefineBehaviorPostfix" );
                        String newName = String::ToString( "%s%s", objectName, postfix );
                        
                        if( Sim::findObject( newName ) )
                        {
                           Con::errorf( ConsoleLogEntry::General, "%s: Cannot re-declare object with postfix [%s].",
                              getFileLine(ip), newName.c_str() );
                           ip = failJump;
                           STR.popFrame();
                           CSTK.popFrame();
                           break;
                        }
                        else
                           objectName = StringTable->insert( newName );
                     }
                     else
                     {
                        Con::errorf(ConsoleLogEntry::General, "%s: Cannot re-declare object [%s].",
                           getFileLine(ip), objectName);
                        ip = failJump;
                        STR.popFrame();
                        CSTK.popFrame();
                        break;
                     }
                  }
               }
            }

            STR.popFrame();
            CSTK.popFrame();
            
            if(!currentNewObject)
            {
               // Well, looks like we have to create a new object.
               ConsoleObject *object = ConsoleObject::create((const char*)callArgv[1]);

               // Deal with failure!
               if(!object)
               {
                  Con::errorf(ConsoleLogEntry::General, "%s: Unable to instantiate non-conobject class %s.", getFileLine(ip), (const char*)callArgv[1]);
                  ip = failJump;
                  break;
               }

               // Do special datablock init if appropros
               if(isDataBlock)
               {
                  SimDataBlock *dataBlock = dynamic_cast<SimDataBlock *>(object);
                  if(dataBlock)
                  {
                     dataBlock->assignId();
                  }
                  else
                  {
                     // They tried to make a non-datablock with a datablock keyword!
                     Con::errorf(ConsoleLogEntry::General, "%s: Unable to instantiate non-datablock class %s.", getFileLine(ip), (const char*)callArgv[1]);
                     // Clean up...
                     delete object;
                     ip = failJump;
                     break;
                  }
               }

               // Finally, set currentNewObject to point to the new one.
               currentNewObject = dynamic_cast<SimObject *>(object);

               // Deal with the case of a non-SimObject.
               if(!currentNewObject)
               {
                  Con::errorf(ConsoleLogEntry::General, "%s: Unable to instantiate non-SimObject class %s.", getFileLine(ip), (const char*)callArgv[1]);
                  delete object;
                  ip = failJump;
                  break;
               }

               // Set the declaration line
               currentNewObject->setDeclarationLine(lineNumber);

               // Set the file that this object was created in
               currentNewObject->setFilename(mName);

               // Does it have a parent object? (ie, the copy constructor : syntax, not inheriance)
               if(*objParent)
               {
                  // Find it!
                  SimObject *parent;
                  if(Sim::findObject(objParent, parent))
                  {
                     // Con::printf(" - Parent object found: %s", parent->getClassName());

                     currentNewObject->setCopySource( parent );
                     currentNewObject->assignFieldsFrom( parent );
                  }
                  else
                  {
                     if ( Con::gObjectCopyFailures == -1 )
                        Con::errorf(ConsoleLogEntry::General, "%s: Unable to find parent object %s for %s.", getFileLine(ip), objParent, (const char*)callArgv[1]);
                     else
                        ++Con::gObjectCopyFailures;

                     // Fail to create the object.
                     delete object;
                     ip = failJump;
                     break;
                  }
               }

               // If a name was passed, assign it.
               if( objectName[ 0 ] )
               {
                  if( !isInternal )
                     currentNewObject->assignName( objectName );
                  else
                     currentNewObject->setInternalName( objectName );

                  // Set the original name
                  currentNewObject->setOriginalName( objectName );
               }

               // Prevent stack value corruption
               CSTK.pushFrame();
               STR.pushFrame();
               // --

               // Do the constructor parameters.
               if(!currentNewObject->processArguments(callArgc-3, callArgv+3))
               {
                  delete currentNewObject;
                  currentNewObject = NULL;
                  ip = failJump;

                  // Prevent stack value corruption
                  CSTK.popFrame();
                  STR.popFrame();
                  // --
                  break;
               }

               // Prevent stack value corruption
               CSTK.popFrame();
               STR.popFrame();
               // --

               // If it's not a datablock, allow people to modify bits of it.
               if(!isDataBlock)
               {
                  currentNewObject->setModStaticFields(true);
                  currentNewObject->setModDynamicFields(true);
               }
            }

            // Advance the IP past the create info...
            ip += 7;
            break;
         }

         case OP_ADD_OBJECT:
         {
            // See OP_SETCURVAR for why we do this.
            curFNDocBlock = NULL;
            curNSDocBlock = NULL;
            
            // Do we place this object at the root?
            bool placeAtRoot = mCode[ip++];

            // Con::printf("Adding object %s", currentNewObject->getName());

            // Prevent stack value corruption
            CSTK.pushFrame();
            STR.pushFrame();
            // --

            // Make sure it wasn't already added, then add it.
            if(currentNewObject->isProperlyAdded() == false)
            {
               bool ret = false;

               Message *msg = dynamic_cast<Message *>(currentNewObject);
               if(msg)
               {
                  SimObjectId id = Message::getNextMessageID();
                  if(id != 0xffffffff)
                     ret = currentNewObject->registerObject(id);
                  else
                     Con::errorf("%s: No more object IDs available for messages", getFileLine(ip));
               }
               else
                  ret = currentNewObject->registerObject();

               if(! ret)
               {
                  // This error is usually caused by failing to call Parent::initPersistFields in the class' initPersistFields().
                  Con::warnf(ConsoleLogEntry::General, "%s: Register object failed for object %s of class %s.", getFileLine(ip), currentNewObject->getName(), currentNewObject->getClassName());
                  delete currentNewObject;
                  ip = failJump;
                  // Prevent stack value corruption
                  CSTK.popFrame();
                  STR.popFrame();
                  // --
                  break;
               }
            }

            // Are we dealing with a datablock?
            SimDataBlock *dataBlock = dynamic_cast<SimDataBlock *>(currentNewObject);
            static String errorStr;



            // If so, preload it.
            if(dataBlock && !dataBlock->preload(true, errorStr))
            {
               Con::errorf(ConsoleLogEntry::General, "%s: preload failed for %s: %s.", getFileLine(ip),
                           currentNewObject->getName(), errorStr.c_str());
               dataBlock->deleteObject();
               ip = failJump;
			   
               // Prevent stack value corruption
               CSTK.popFrame();
               STR.popFrame();
               // --
               break;
            }

            // What group will we be added to, if any?
            U32 groupAddId = intStack[_UINT];
            SimGroup *grp = NULL;
            SimSet   *set = NULL;
            bool isMessage = dynamic_cast<Message *>(currentNewObject) != NULL;

            if(!placeAtRoot || !currentNewObject->getGroup())
            {
               if(! isMessage)
               {
                  if(! placeAtRoot)
                  {
                     // Otherwise just add to the requested group or set.
                     if(!Sim::findObject(groupAddId, grp))
                        Sim::findObject(groupAddId, set);
                  }
                  
                  if(placeAtRoot)
                  {
                     // Deal with the instantGroup if we're being put at the root or we're adding to a component.
                     if( Con::gInstantGroup.isEmpty()
                        || !Sim::findObject( Con::gInstantGroup, grp ) )
                        grp = Sim::getRootGroup();
                  }
               }

               // If we didn't get a group, then make sure we have a pointer to
               // the rootgroup.
               if(!grp)
                  grp = Sim::getRootGroup();

               // add to the parent group
               grp->addObject(currentNewObject);
               
               // If for some reason the add failed, add the object to the
               // root group so it won't leak.
               if( !currentNewObject->getGroup() )
                  Sim::getRootGroup()->addObject( currentNewObject );

               // add to any set we might be in
               if(set)
                  set->addObject(currentNewObject);
            }

            // store the new object's ID on the stack (overwriting the group/set
            // id, if one was given, otherwise getting pushed)
            if(placeAtRoot) 
               intStack[_UINT] = currentNewObject->getId();
            else
               intStack[++_UINT] = currentNewObject->getId();

            // Prevent stack value corruption
            CSTK.popFrame();
            STR.popFrame();
            // --
            break;
         }

         case OP_END_OBJECT:
         {
            // If we're not to be placed at the root, make sure we clean up
            // our group reference.
            bool placeAtRoot = mCode[ip++];
            if(!placeAtRoot)
               _UINT--;
            break;
         }

         case OP_FINISH_OBJECT:
         {
            //Assert( objectCreationStackIndex >= 0 );
            // Restore the object info from the stack [7/9/2007 Black]
            currentNewObject = objectCreationStack[ --objectCreationStackIndex ].newObject;
            failJump = objectCreationStack[ objectCreationStackIndex ].failJump;
            break;
         }

         case OP_JMPIFFNOT:
            if(floatStack[_FLT--])
            {
               ip++;
               break;
            }
            ip = mCode[ip];
            break;
         case OP_JMPIFNOT:
            if(intStack[_UINT--])
            {
               ip++;
               break;
            }
            ip = mCode[ip];
            break;
         case OP_JMPIFF:
            if(!floatStack[_FLT--])
            {
               ip++;
               break;
            }
            ip = mCode[ip];
            break;
         case OP_JMPIF:
            if(!intStack[_UINT--])
            {
               ip ++;
               break;
            }
            ip = mCode[ip];
            break;
         case OP_JMPIFNOT_NP:
            if(intStack[_UINT])
            {
               _UINT--;
               ip++;
               break;
            }
            ip = mCode[ip];
            break;
         case OP_JMPIF_NP:
            if(!intStack[_UINT])
            {
               _UINT--;
               ip++;
               break;
            }
            ip = mCode[ip];
            break;
         case OP_JMP:
            ip = mCode[ip];
            break;
            
         // This fixes a bug when not explicitly returning a value.
         case OP_RETURN_VOID:
      		STR.setStringValue("");
      		// We're falling thru here on purpose.
            
         case OP_RETURN:
            retValue = STR.getStringValue();

            if( iterDepth > 0 )
            {
               // Clear iterator state.
               while( iterDepth > 0 )
               {
                  iterStack[ -- _ITER ].mIsStringIter = false;
                  -- iterDepth;
               }

               STR.rewind();
               STR.setStringValue( retValue ); // Not nice but works.
               retValue = STR.getStringValue();
            }

            // Previously the return value was on the stack and would be returned using STR.getStringValue().
            // Now though we need to wrap it in a ConsoleValueRef 
            returnValue.value = CSTK.pushStackString(retValue);
               
            goto execFinished;

         case OP_RETURN_FLT:
         
            if( iterDepth > 0 )
            {
               // Clear iterator state.
               while( iterDepth > 0 )
               {
                  iterStack[ -- _ITER ].mIsStringIter = false;
                  -- iterDepth;
               }
               
            }

            returnValue.value = CSTK.pushFLT(floatStack[_FLT]);
            _FLT--;
               
            goto execFinished;

         case OP_RETURN_UINT:
         
            if( iterDepth > 0 )
            {
               // Clear iterator state.
               while( iterDepth > 0 )
               {
                  iterStack[ -- _ITER ].mIsStringIter = false;
                  -- iterDepth;
               }
            }

            returnValue.value = CSTK.pushUINT(intStack[_UINT]);
            _UINT--;
               
            goto execFinished;
            
         case OP_CMPEQ:
            intStack[_UINT+1] = bool(floatStack[_FLT] == floatStack[_FLT-1]);
            _UINT++;
            _FLT -= 2;
            break;

         case OP_CMPGR:
            intStack[_UINT+1] = bool(floatStack[_FLT] > floatStack[_FLT-1]);
            _UINT++;
            _FLT -= 2;
            break;

         case OP_CMPGE:
            intStack[_UINT+1] = bool(floatStack[_FLT] >= floatStack[_FLT-1]);
            _UINT++;
            _FLT -= 2;
            break;

         case OP_CMPLT:
            intStack[_UINT+1] = bool(floatStack[_FLT] < floatStack[_FLT-1]);
            _UINT++;
            _FLT -= 2;
            break;

         case OP_CMPLE:
            intStack[_UINT+1] = bool(floatStack[_FLT] <= floatStack[_FLT-1]);
            _UINT++;
            _FLT -= 2;
            break;

         case OP_CMPNE:
            intStack[_UINT+1] = bool(floatStack[_FLT] != floatStack[_FLT-1]);
            _UINT++;
            _FLT -= 2;
            break;

         case OP_XOR:
            intStack[_UINT-1] = intStack[_UINT] ^ intStack[_UINT-1];
            _UINT--;
            break;

         case OP_MOD:
            if(  intStack[_UINT-1] != 0 )
               intStack[_UINT-1] = intStack[_UINT] % intStack[_UINT-1];
            else
               intStack[_UINT-1] = 0;
            _UINT--;
            break;

         case OP_BITAND:
            intStack[_UINT-1] = intStack[_UINT] & intStack[_UINT-1];
            _UINT--;
            break;

         case OP_BITOR:
            intStack[_UINT-1] = intStack[_UINT] | intStack[_UINT-1];
            _UINT--;
            break;

         case OP_NOT:
            intStack[_UINT] = !intStack[_UINT];
            break;

         case OP_NOTF:
            intStack[_UINT+1] = !floatStack[_FLT];
            _FLT--;
            _UINT++;
            break;

         case OP_ONESCOMPLEMENT:
            intStack[_UINT] = ~intStack[_UINT];
            break;

         case OP_SHR:
            intStack[_UINT-1] = intStack[_UINT] >> intStack[_UINT-1];
            _UINT--;
            break;

         case OP_SHL:
            intStack[_UINT-1] = intStack[_UINT] << intStack[_UINT-1];
            _UINT--;
            break;

         case OP_AND:
            intStack[_UINT-1] = intStack[_UINT] && intStack[_UINT-1];
            _UINT--;
            break;

         case OP_OR:
            intStack[_UINT-1] = intStack[_UINT] || intStack[_UINT-1];
            _UINT--;
            break;

         case OP_ADD:
            floatStack[_FLT-1] = floatStack[_FLT] + floatStack[_FLT-1];
            _FLT--;
            break;

         case OP_SUB:
            floatStack[_FLT-1] = floatStack[_FLT] - floatStack[_FLT-1];
            _FLT--;
            break;

         case OP_MUL:
            floatStack[_FLT-1] = floatStack[_FLT] * floatStack[_FLT-1];
            _FLT--;
            break;
         case OP_DIV:
            floatStack[_FLT-1] = floatStack[_FLT] / floatStack[_FLT-1];
            _FLT--;
            break;
         case OP_NEG:
            floatStack[_FLT] = -floatStack[_FLT];
            break;

         case OP_SETCURVAR:
<<<<<<< HEAD
            var = U32toSTE(mCode[ip]);
            ip++;
=======
            var = CodeToSTE(code, ip);
            ip += 2;
>>>>>>> e0436efc

            // If a variable is set, then these must be NULL. It is necessary
            // to set this here so that the vector parser can appropriately
            // identify whether it's dealing with a vector.
            prevField = NULL;
            prevObject = NULL;
            curObject = NULL;

            gEvalState.setCurVarName(var);

            // In order to let docblocks work properly with variables, we have
            // clear the current docblock when we do an assign. This way it 
            // won't inappropriately carry forward to following function decls.
            curFNDocBlock = NULL;
            curNSDocBlock = NULL;
            break;

         case OP_SETCURVAR_CREATE:
<<<<<<< HEAD
            var = U32toSTE(mCode[ip]);
            ip++;
=======
            var = CodeToSTE(code, ip);
            ip += 2;
>>>>>>> e0436efc

            // See OP_SETCURVAR
            prevField = NULL;
            prevObject = NULL;
            curObject = NULL;

            gEvalState.setCurVarNameCreate(var);

            // See OP_SETCURVAR for why we do this.
            curFNDocBlock = NULL;
            curNSDocBlock = NULL;
            break;

         case OP_SETCURVAR_ARRAY:
            var = STR.getSTValue();

            // See OP_SETCURVAR
            prevField = NULL;
            prevObject = NULL;
            curObject = NULL;

            gEvalState.setCurVarName(var);

            // See OP_SETCURVAR for why we do this.
            curFNDocBlock = NULL;
            curNSDocBlock = NULL;
            break;

         case OP_SETCURVAR_ARRAY_CREATE:
            var = STR.getSTValue();

            // See OP_SETCURVAR
            prevField = NULL;
            prevObject = NULL;
            curObject = NULL;

            gEvalState.setCurVarNameCreate(var);

            // See OP_SETCURVAR for why we do this.
            curFNDocBlock = NULL;
            curNSDocBlock = NULL;
            break;

         case OP_LOADVAR_UINT:
            intStack[_UINT+1] = gEvalState.getIntVariable();
            _UINT++;
            break;

         case OP_LOADVAR_FLT:
            floatStack[_FLT+1] = gEvalState.getFloatVariable();
            _FLT++;
            break;

         case OP_LOADVAR_STR:
            val = gEvalState.getStringVariable();
            STR.setStringValue(val);
            break;

         case OP_LOADVAR_VAR:
            // Sets current source of OP_SAVEVAR_VAR
            gEvalState.copyVariable = gEvalState.currentVariable;
            break;

         case OP_SAVEVAR_UINT:
            gEvalState.setIntVariable(intStack[_UINT]);
            break;

         case OP_SAVEVAR_FLT:
            gEvalState.setFloatVariable(floatStack[_FLT]);
            break;

         case OP_SAVEVAR_STR:
            gEvalState.setStringVariable(STR.getStringValue());
            break;
		    
         case OP_SAVEVAR_VAR:
            // this basically handles %var1 = %var2
            gEvalState.setCopyVariable();
            break;

         case OP_SETCUROBJECT:
            // Save the previous object for parsing vector fields.
            prevObject = curObject;
            val = STR.getStringValue();

            // Sim::findObject will sometimes find valid objects from
            // multi-component strings. This makes sure that doesn't
            // happen.
            for( const char* check = val; *check; check++ )
            {
               if( *check == ' ' )
               {
                  val = "";
                  break;
               }
            }
            curObject = Sim::findObject(val);
            break;

         case OP_SETCUROBJECT_INTERNAL:
            ++ip; // To skip the recurse flag if the object wasn't found
            if(curObject)
            {
               SimSet *set = dynamic_cast<SimSet *>(curObject);
               if(set)
               {
                  StringTableEntry intName = StringTable->insert(STR.getStringValue());
                  bool recurse = mCode[ip-1];
                  SimObject *obj = set->findObjectByInternalName(intName, recurse);
                  intStack[_UINT+1] = obj ? obj->getId() : 0;
                  _UINT++;
               }
               else
               {
                  Con::errorf(ConsoleLogEntry::Script, "%s: Attempt to use -> on non-set %s of class %s.", getFileLine(ip-2), curObject->getName(), curObject->getClassName());
                  intStack[_UINT] = 0;
               }
            }
            break;

         case OP_SETCUROBJECT_NEW:
            curObject = currentNewObject;
            break;

         case OP_SETCURFIELD:
            // Save the previous field for parsing vector fields.
            prevField = curField;
            dStrcpy( prevFieldArray, curFieldArray );
<<<<<<< HEAD
            curField = U32toSTE(mCode[ip]);
=======
            curField = CodeToSTE(code, ip);
>>>>>>> e0436efc
            curFieldArray[0] = 0;
            ip += 2;
            break;

         case OP_SETCURFIELD_ARRAY:
            dStrcpy(curFieldArray, STR.getStringValue());
            break;

         case OP_SETCURFIELD_TYPE:
            if(curObject)
               curObject->setDataFieldType(mCode[ip], curField, curFieldArray);
            ip++;
            break;

         case OP_LOADFIELD_UINT:
            if(curObject)
               intStack[_UINT+1] = U32(dAtoi(curObject->getDataField(curField, curFieldArray)));
            else
            {
               // The field is not being retrieved from an object. Maybe it's
               // a special accessor?
               getFieldComponent( prevObject, prevField, prevFieldArray, curField, valBuffer );
               intStack[_UINT+1] = dAtoi( valBuffer );
            }
            _UINT++;
            break;

         case OP_LOADFIELD_FLT:
            if(curObject)
               floatStack[_FLT+1] = dAtof(curObject->getDataField(curField, curFieldArray));
            else
            {
               // The field is not being retrieved from an object. Maybe it's
               // a special accessor?
               getFieldComponent( prevObject, prevField, prevFieldArray, curField, valBuffer );
               floatStack[_FLT+1] = dAtof( valBuffer );
            }
            _FLT++;
            break;

         case OP_LOADFIELD_STR:
            if(curObject)
            {
               val = curObject->getDataField(curField, curFieldArray);
               STR.setStringValue( val );
            }
            else
            {
               // The field is not being retrieved from an object. Maybe it's
               // a special accessor?
               getFieldComponent( prevObject, prevField, prevFieldArray, curField, valBuffer );
               STR.setStringValue( valBuffer );
            }
            break;

         case OP_SAVEFIELD_UINT:
            STR.setIntValue(intStack[_UINT]);
            if(curObject)
               curObject->setDataField(curField, curFieldArray, STR.getStringValue());
            else
            {
               // The field is not being set on an object. Maybe it's
               // a special accessor?
               setFieldComponent( prevObject, prevField, prevFieldArray, curField );
               prevObject = NULL;
            }
            break;

         case OP_SAVEFIELD_FLT:
            STR.setFloatValue(floatStack[_FLT]);
            if(curObject)
               curObject->setDataField(curField, curFieldArray, STR.getStringValue());
            else
            {
               // The field is not being set on an object. Maybe it's
               // a special accessor?
               setFieldComponent( prevObject, prevField, prevFieldArray, curField );
               prevObject = NULL;
            }
            break;

         case OP_SAVEFIELD_STR:
            if(curObject)
               curObject->setDataField(curField, curFieldArray, STR.getStringValue());
            else
            {
               // The field is not being set on an object. Maybe it's
               // a special accessor?
               setFieldComponent( prevObject, prevField, prevFieldArray, curField );
               prevObject = NULL;
            }
            break;

         case OP_STR_TO_UINT:
            intStack[_UINT+1] = STR.getIntValue();
            _UINT++;
            break;

         case OP_STR_TO_FLT:
            floatStack[_FLT+1] = STR.getFloatValue();
            _FLT++;
            break;

         case OP_STR_TO_NONE:
            // This exists simply to deal with certain typecast situations.
            break;

         case OP_FLT_TO_UINT:
            intStack[_UINT+1] = (S64)floatStack[_FLT];
            _FLT--;
            _UINT++;
            break;

         case OP_FLT_TO_STR:
            STR.setFloatValue(floatStack[_FLT]);
            _FLT--;
            break;

         case OP_FLT_TO_NONE:
            _FLT--;
            break;

         case OP_UINT_TO_FLT:
            floatStack[_FLT+1] = (F32)intStack[_UINT];
            _UINT--;
            _FLT++;
            break;

         case OP_UINT_TO_STR:
            STR.setIntValue(intStack[_UINT]);
            _UINT--;
            break;

         case OP_UINT_TO_NONE:
            _UINT--;
            break;

         case OP_COPYVAR_TO_NONE:
            gEvalState.copyVariable = NULL;
            break;

         case OP_LOADIMMED_UINT:
            intStack[_UINT+1] = mCode[ip++];
            _UINT++;
            break;

         case OP_LOADIMMED_FLT:
            floatStack[_FLT+1] = curFloatTable[mCode[ip]];
            ip++;
            _FLT++;
            break;
            
         case OP_TAG_TO_STR:
            mCode[ip-1] = OP_LOADIMMED_STR;
            // it's possible the string has already been converted
            if(U8(curStringTable[mCode[ip]]) != StringTagPrefixByte)
            {
               U32 id = GameAddTaggedString(curStringTable + mCode[ip]);
               dSprintf(curStringTable + mCode[ip] + 1, 7, "%d", id);
               *(curStringTable + mCode[ip]) = StringTagPrefixByte;
            }
         case OP_LOADIMMED_STR:
            STR.setStringValue(curStringTable + mCode[ip++]);
            break;

         case OP_DOCBLOCK_STR:
            {
               // If the first word of the doc is '\class' or '@class', then this
               // is a namespace doc block, otherwise it is a function doc block.
               const char* docblock = curStringTable + mCode[ip++];

               const char* sansClass = dStrstr( docblock, "@class" );
               if( !sansClass )
                  sansClass = dStrstr( docblock, "\\class" );

               if( sansClass )
               {
                  // Don't save the class declaration. Scan past the 'class'
                  // keyword and up to the first whitespace.
                  sansClass += 7;
                  S32 index = 0;
                  while( ( *sansClass != ' ' ) && ( *sansClass != '\n' ) && *sansClass && ( index < ( nsDocLength - 1 ) ) )
                  {
                     nsDocBlockClass[index++] = *sansClass;
                     sansClass++;
                  }
                  nsDocBlockClass[index] = '\0';

                  curNSDocBlock = sansClass + 1;
               }
               else
                  curFNDocBlock = docblock;
            }

            break;

         case OP_LOADIMMED_IDENT:
<<<<<<< HEAD
            STR.setStringValue(U32toSTE(mCode[ip++]));
=======
            STR.setStringValue(CodeToSTE(code, ip));
            ip += 2;
>>>>>>> e0436efc
            break;

         case OP_CALLFUNC_RESOLVE:
            // This deals with a function that is potentially living in a namespace.
<<<<<<< HEAD
            fnNamespace = U32toSTE(mCode[ip+1]);
            fnName      = U32toSTE(mCode[ip]);
=======
            fnNamespace = CodeToSTE(code, ip+2);
            fnName      = CodeToSTE(code, ip);
>>>>>>> e0436efc

            // Try to look it up.
            ns = Namespace::find(fnNamespace);
            nsEntry = ns->lookup(fnName);
            if(!nsEntry)
            {
               ip+= 5;
               Con::warnf(ConsoleLogEntry::General,
                  "%s: Unable to find function %s%s%s",
                  getFileLine(ip-7), fnNamespace ? fnNamespace : "",
                  fnNamespace ? "::" : "", fnName);
               STR.popFrame();
               CSTK.popFrame();
               break;
            }
            
#ifdef COMPILER_OPTIMIZE_FUNCTION_CALLS
            // Now fall through to OP_CALLFUNC...
            // Now, rewrite our code a bit (ie, avoid future lookups) and fall
            // through to OP_CALLFUNC
#ifdef TORQUE_CPU_X64
            *((U64*)(code+ip+2)) = ((U64)nsEntry);
#else
            code[ip+2] = ((U32)nsEntry);
#endif
            code[ip-1] = OP_CALLFUNC;
#endif

         case OP_CALLFUNC:
         {
            // This routingId is set when we query the object as to whether
            // it handles this method.  It is set to an enum from the table
            // above indicating whether it handles it on a component it owns
            // or just on the object.
            S32 routingId = 0;

<<<<<<< HEAD
            fnName = U32toSTE(mCode[ip]);
=======
            fnName = CodeToSTE(code, ip);
>>>>>>> e0436efc

            //if this is called from inside a function, append the ip and codeptr
            if( gEvalState.getStackDepth() > 0 )
            {
               gEvalState.getCurrentFrame().code = this;
               gEvalState.getCurrentFrame().ip = ip - 1;
            }

<<<<<<< HEAD
            U32 callType = mCode[ip+2];
=======
            U32 callType = code[ip+4];
>>>>>>> e0436efc

            ip += 5;
            CSTK.getArgcArgv(fnName, &callArgc, &callArgv);

            const char *componentReturnValue = "";

            if(callType == FuncCallExprNode::FunctionCall) 
            {
               if( !nsEntry )
               {
#ifdef COMPILER_OPTIMIZE_FUNCTION_CALLS
#ifdef TORQUE_CPU_X64
                  nsEntry = ((Namespace::Entry *) *((U64*)(code+ip-3)));
#else
                  nsEntry = ((Namespace::Entry *) *(code+ip-3));
#endif
#else
                  nsEntry = Namespace::global()->lookup( fnName );
#endif
                  ns = NULL;
               }
               ns = NULL;
            }
            else if(callType == FuncCallExprNode::MethodCall)
            {
               saveObject = gEvalState.thisObject;
               gEvalState.thisObject = Sim::findObject((const char*)callArgv[1]);
               if(!gEvalState.thisObject)
               {
                  // Go back to the previous saved object.
                  gEvalState.thisObject = saveObject;

                  Con::warnf(ConsoleLogEntry::General,"%s: Unable to find object: '%s' attempting to call function '%s'", getFileLine(ip-4), (const char*)callArgv[1], fnName);
                  STR.popFrame();
                  CSTK.popFrame();
                  STR.setStringValue("");
                  break;
               }
               
               bool handlesMethod = gEvalState.thisObject->handlesConsoleMethod(fnName,&routingId);
               if( handlesMethod && routingId == MethodOnComponent )
               {
                  ICallMethod *pComponent = dynamic_cast<ICallMethod *>( gEvalState.thisObject );
                  if( pComponent )
                     componentReturnValue = pComponent->callMethodArgList( callArgc, callArgv, false );
               }
               
               ns = gEvalState.thisObject->getNamespace();
               if(ns)
                  nsEntry = ns->lookup(fnName);
               else
                  nsEntry = NULL;
            }
            else // it's a ParentCall
            {
               if(thisNamespace)
               {
                  ns = thisNamespace->mParent;
                  if(ns)
                     nsEntry = ns->lookup(fnName);
                  else
                     nsEntry = NULL;
               }
               else
               {
                  ns = NULL;
                  nsEntry = NULL;
               }
            }

            Namespace::Entry::CallbackUnion * nsCb = NULL;
            const char * nsUsage = NULL;
            if (nsEntry)
            {
               nsCb = &nsEntry->cb;
               nsUsage = nsEntry->mUsage;
               routingId = 0;
            }
            if(!nsEntry || noCalls)
            {
               if(!noCalls && !( routingId == MethodOnComponent ) )
               {
                  Con::warnf(ConsoleLogEntry::General,"%s: Unknown command %s.", getFileLine(ip-6), fnName);
                  if(callType == FuncCallExprNode::MethodCall)
                  {
                     Con::warnf(ConsoleLogEntry::General, "  Object %s(%d) %s",
                           gEvalState.thisObject->getName() ? gEvalState.thisObject->getName() : "",
                           gEvalState.thisObject->getId(), Con::getNamespaceList(ns) );
                  }
               }
               STR.popFrame();
               CSTK.popFrame();

               if( routingId == MethodOnComponent )
                  STR.setStringValue( componentReturnValue );
               else
                  STR.setStringValue( "" );

               break;
            }
            if(nsEntry->mType == Namespace::Entry::ConsoleFunctionType)
            {
               ConsoleValueRef ret;
               if(nsEntry->mFunctionOffset)
                  ret = nsEntry->mCode->exec(nsEntry->mFunctionOffset, fnName, nsEntry->mNamespace, callArgc, callArgv, false, nsEntry->mPackage);
 
               STR.popFrame();
               // Functions are assumed to return strings, so look ahead to see if we can skip the conversion
               if(code[ip] == OP_STR_TO_UINT)
               {
                  ip++;
                  intStack[++_UINT] = (U32)((S32)ret);
               }
               else if(code[ip] == OP_STR_TO_FLT)
               {
                  ip++;
                  floatStack[++_FLT] = (F32)ret;
               }
               else if(code[ip] == OP_STR_TO_NONE)
               {
                  STR.setStringValue(ret.getStringValue());
                  ip++;
               }
               else
                  STR.setStringValue((const char*)ret);
               
               // This will clear everything including returnValue
               CSTK.popFrame();
               STR.clearFunctionOffset();
            }
            else
            {
               const char* nsName = ns? ns->mName: "";
#ifndef TORQUE_DEBUG
               // [tom, 12/13/2006] This stops tools functions from working in the console,
               // which is useful behavior when debugging so I'm ifdefing this out for debug builds.
               if(nsEntry->mToolOnly && ! Con::isCurrentScriptToolScript())
               {
                  Con::errorf(ConsoleLogEntry::Script, "%s: %s::%s - attempting to call tools only function from outside of tools.", getFileLine(ip-6), nsName, fnName);
               }
               else
#endif
               if((nsEntry->mMinArgs && S32(callArgc) < nsEntry->mMinArgs) || (nsEntry->mMaxArgs && S32(callArgc) > nsEntry->mMaxArgs))
               {
                  Con::warnf(ConsoleLogEntry::Script, "%s: %s::%s - wrong number of arguments (got %i, expected min %i and max %i).",
                     getFileLine(ip-6), nsName, fnName,
                     callArgc, nsEntry->mMinArgs, nsEntry->mMaxArgs);
                  Con::warnf(ConsoleLogEntry::Script, "%s: usage: %s", getFileLine(ip-6), nsEntry->mUsage);
                  STR.popFrame();
                  CSTK.popFrame();
               }
               else
               {
                  switch(nsEntry->mType)
                  {
                     case Namespace::Entry::StringCallbackType:
                     {
                        const char *ret = nsEntry->cb.mStringCallbackFunc(gEvalState.thisObject, callArgc, callArgv);
                        STR.popFrame();
                        CSTK.popFrame();
                        if(ret != STR.getStringValue())
                           STR.setStringValue(ret);
                        //else
                        //   STR.setLen(dStrlen(ret));
                        break;
                     }
                     case Namespace::Entry::IntCallbackType:
                     {
                        S32 result = nsEntry->cb.mIntCallbackFunc(gEvalState.thisObject, callArgc, callArgv);
                        STR.popFrame();
<<<<<<< HEAD
                        if(mCode[ip] == OP_STR_TO_UINT)
=======
                        CSTK.popFrame();
                        if(code[ip] == OP_STR_TO_UINT)
>>>>>>> e0436efc
                        {
                           ip++;
                           intStack[++_UINT] = result;
                           break;
                        }
                        else if(mCode[ip] == OP_STR_TO_FLT)
                        {
                           ip++;
                           floatStack[++_FLT] = result;
                           break;
                        }
                        else if(mCode[ip] == OP_STR_TO_NONE)
                           ip++;
                        else
                           STR.setIntValue(result);
                        break;
                     }
                     case Namespace::Entry::FloatCallbackType:
                     {
                        F64 result = nsEntry->cb.mFloatCallbackFunc(gEvalState.thisObject, callArgc, callArgv);
                        STR.popFrame();
<<<<<<< HEAD
                        if(mCode[ip] == OP_STR_TO_UINT)
=======
                        CSTK.popFrame();
                        if(code[ip] == OP_STR_TO_UINT)
>>>>>>> e0436efc
                        {
                           ip++;
                           intStack[++_UINT] = (S64)result;
                           break;
                        }
                        else if(mCode[ip] == OP_STR_TO_FLT)
                        {
                           ip++;
                           floatStack[++_FLT] = result;
                           break;
                        }
                        else if(mCode[ip] == OP_STR_TO_NONE)
                           ip++;
                        else
                           STR.setFloatValue(result);
                        break;
                     }
                     case Namespace::Entry::VoidCallbackType:
                        nsEntry->cb.mVoidCallbackFunc(gEvalState.thisObject, callArgc, callArgv);
<<<<<<< HEAD
                        if( mCode[ ip ] != OP_STR_TO_NONE && Con::getBoolVariable( "$Con::warnVoidAssignment", true ) )
                           Con::warnf(ConsoleLogEntry::General, "%s: Call to %s in %s uses result of void function call.", getFileLine(ip-4), fnName, functionName);
=======
                        if( code[ ip ] != OP_STR_TO_NONE && Con::getBoolVariable( "$Con::warnVoidAssignment", true ) )
                           Con::warnf(ConsoleLogEntry::General, "%s: Call to %s in %s uses result of void function call.", getFileLine(ip-6), fnName, functionName);
>>>>>>> e0436efc
                        
                        STR.popFrame();
                        CSTK.popFrame();
                        STR.setStringValue("");
                        break;
                     case Namespace::Entry::BoolCallbackType:
                     {
                        bool result = nsEntry->cb.mBoolCallbackFunc(gEvalState.thisObject, callArgc, callArgv);
                        STR.popFrame();
<<<<<<< HEAD
                        if(mCode[ip] == OP_STR_TO_UINT)
=======
                        CSTK.popFrame();
                        if(code[ip] == OP_STR_TO_UINT)
>>>>>>> e0436efc
                        {
                           ip++;
                           intStack[++_UINT] = result;
                           break;
                        }
                        else if(mCode[ip] == OP_STR_TO_FLT)
                        {
                           ip++;
                           floatStack[++_FLT] = result;
                           break;
                        }
                        else if(mCode[ip] == OP_STR_TO_NONE)
                           ip++;
                        else
                           STR.setIntValue(result);
                        break;
                     }
                  }
               }
            }

            if(callType == FuncCallExprNode::MethodCall)
               gEvalState.thisObject = saveObject;
            break;
         }
         case OP_ADVANCE_STR:
            STR.advance();
            break;
         case OP_ADVANCE_STR_APPENDCHAR:
            STR.advanceChar(mCode[ip++]);
            break;

         case OP_ADVANCE_STR_COMMA:
            STR.advanceChar('_');
            break;

         case OP_ADVANCE_STR_NUL:
            STR.advanceChar(0);
            break;

         case OP_REWIND_STR:
            STR.rewind();
            break;

         case OP_TERMINATE_REWIND_STR:
            STR.rewindTerminate();
            break;

         case OP_COMPARE_STR:
            intStack[++_UINT] = STR.compare();
            break;
         case OP_PUSH:
            STR.push();
            CSTK.pushString(STR.getPreviousStringValue());
            break;
         case OP_PUSH_UINT:
            CSTK.pushUINT(intStack[_UINT]);
            _UINT--;
            break;
         case OP_PUSH_FLT:
            CSTK.pushFLT(floatStack[_FLT]);
            _FLT--;
            break;
         case OP_PUSH_VAR:
            if (gEvalState.currentVariable)
               CSTK.pushValue(gEvalState.currentVariable->value);
            else
               CSTK.pushString("");
            break;

         case OP_PUSH_FRAME:
            STR.pushFrame();
            CSTK.pushFrame();
            break;

         case OP_ASSERT:
         {
            if( !intStack[_UINT--] )
            {
               const char *message = curStringTable + mCode[ip];

               U32 breakLine, inst;
               findBreakLine( ip - 1, breakLine, inst );

               if ( PlatformAssert::processAssert( PlatformAssert::Fatal, 
                                                   mName ? mName : "eval", 
                                                   breakLine,  
                                                   message ) )
               {
                  if ( TelDebugger && TelDebugger->isConnected() && breakLine > 0 )
                  {
                     TelDebugger->breakProcess();
                  }
                  else
                     Platform::debugBreak();
               }
            }

            ip++;
            break;
         }

         case OP_BREAK:
         {
            //append the ip and codeptr before managing the breakpoint!
            AssertFatal( gEvalState.getStackDepth() > 0, "Empty eval stack on break!");
            gEvalState.getCurrentFrame().code = this;
            gEvalState.getCurrentFrame().ip = ip - 1;

            U32 breakLine;
            findBreakLine(ip-1, breakLine, instruction);
            if(!breakLine)
               goto breakContinue;
            TelDebugger->executionStopped(this, breakLine);
            goto breakContinue;
         }
         
         case OP_ITER_BEGIN_STR:
         {
            iterStack[ _ITER ].mIsStringIter = true;
            /* fallthrough */
         }
         
         case OP_ITER_BEGIN:
         {
<<<<<<< HEAD
            StringTableEntry varName = U32toSTE( mCode[ ip ] );
            U32 failIp = mCode[ ip + 1 ];
=======
            StringTableEntry varName = CodeToSTE(code, ip);
            U32 failIp = code[ ip + 2 ];
>>>>>>> e0436efc
            
            IterStackRecord& iter = iterStack[ _ITER ];
            
            iter.mVariable = gEvalState.getCurrentFrame().add( varName );
            
            if( iter.mIsStringIter )
            {
               iter.mData.mStr.mString = STR.getStringValue();
               iter.mData.mStr.mIndex = 0;
            }
            else
            {
               // Look up the object.
               
               SimSet* set;
               if( !Sim::findObject( STR.getStringValue(), set ) )
               {
                  Con::errorf( ConsoleLogEntry::General, "No SimSet object '%s'", STR.getStringValue() );
                  Con::errorf( ConsoleLogEntry::General, "Did you mean to use 'foreach$' instead of 'foreach'?" );
                  ip = failIp;
                  continue;
               }
               
               // Set up.
               
               iter.mData.mObj.mSet = set;
               iter.mData.mObj.mIndex = 0;
            }
            
            _ITER ++;
            iterDepth ++;
            
            STR.push();
            
            ip += 3;
            break;
         }
         
         case OP_ITER:
         {
            U32 breakIp = mCode[ ip ];
            IterStackRecord& iter = iterStack[ _ITER - 1 ];
            
            if( iter.mIsStringIter )
            {
               const char* str = iter.mData.mStr.mString;
                              
               U32 startIndex = iter.mData.mStr.mIndex;
               U32 endIndex = startIndex;
               
               // Break if at end.

               if( !str[ startIndex ] )
               {
                  ip = breakIp;
                  continue;
               }

               // Find right end of current component.
               
               if( !dIsspace( str[ endIndex ] ) )
                  do ++ endIndex;
                  while( str[ endIndex ] && !dIsspace( str[ endIndex ] ) );
                  
               // Extract component.
                  
               if( endIndex != startIndex )
               {
                  char savedChar = str[ endIndex ];
                  const_cast< char* >( str )[ endIndex ] = '\0'; // We are on the string stack so this is okay.
                  iter.mVariable->setStringValue( &str[ startIndex ] );
                  const_cast< char* >( str )[ endIndex ] = savedChar;                  
               }
               else
                  iter.mVariable->setStringValue( "" );

               // Skip separator.
               if( str[ endIndex ] != '\0' )
                  ++ endIndex;
               
               iter.mData.mStr.mIndex = endIndex;
            }
            else
            {
               U32 index = iter.mData.mObj.mIndex;
               SimSet* set = iter.mData.mObj.mSet;
               
               if( index >= set->size() )
               {
                  ip = breakIp;
                  continue;
               }
               
               iter.mVariable->setIntValue( set->at( index )->getId() );
               iter.mData.mObj.mIndex = index + 1;
            }
            
            ++ ip;
            break;
         }
         
         case OP_ITER_END:
         {
            -- _ITER;
            -- iterDepth;
            
            STR.rewind();
            
            iterStack[ _ITER ].mIsStringIter = false;
            break;
         }
         
         case OP_INVALID:

         default:
            // error!
            goto execFinished;
      }
   }
execFinished:

   if ( telDebuggerOn && setFrame < 0 )
      TelDebugger->popStackFrame();

   if ( popFrame )
      gEvalState.popFrame();

   if(argv)
   {
      if(gEvalState.traceOn)
      {
         traceBuffer[0] = 0;
         dStrcat(traceBuffer, "Leaving ");

         if(packageName)
         {
            dStrcat(traceBuffer, "[");
            dStrcat(traceBuffer, packageName);
            dStrcat(traceBuffer, "]");
         }
         if(thisNamespace && thisNamespace->mName)
         {
            dSprintf(traceBuffer + dStrlen(traceBuffer), sizeof(traceBuffer) - dStrlen(traceBuffer),
               "%s::%s() - return %s", thisNamespace->mName, thisFunctionName, STR.getStringValue());
         }
         else
         {
            dSprintf(traceBuffer + dStrlen(traceBuffer), sizeof(traceBuffer) - dStrlen(traceBuffer),
               "%s() - return %s", thisFunctionName, STR.getStringValue());
         }
         Con::printf("%s", traceBuffer);
      }
   }
   else
   {
      delete[] mGlobalStrings;
      mGlobalStringsMaxLen = 0;

      delete[] mGlobalFloats;
      mGlobalStrings = NULL;
      mGlobalFloats = NULL;
   }
   smCurrentCodeBlock = saveCodeBlock;
   if(saveCodeBlock && saveCodeBlock->mName)
   {
      Con::gCurrentFile = saveCodeBlock->mName;
      Con::gCurrentRoot = saveCodeBlock->mModPath;
   }

   decRefCount();

#ifdef TORQUE_DEBUG
   AssertFatal(!(STR.mStartStackSize > stackStart), "String stack not popped enough in script exec");
   AssertFatal(!(STR.mStartStackSize < stackStart), "String stack popped too much in script exec");
#endif

   return returnValue;
}

//------------------------------------------------------------<|MERGE_RESOLUTION|>--- conflicted
+++ resolved
@@ -447,15 +447,9 @@
    if(argv)
    {
       // assume this points into a function decl:
-<<<<<<< HEAD
-      U32 fnArgc = mCode[ip + 5];
-      thisFunctionName = U32toSTE(mCode[ip]);
-      argc = getMin(argc-1, fnArgc); // argv[0] is func name
-=======
-      U32 fnArgc = code[ip + 2 + 6];
-      thisFunctionName = CodeToSTE(code, ip);
+      U32 fnArgc = mCode[ip + 2 + 6];
+      thisFunctionName = CodeToSTE(mCode, ip);
       S32 wantedArgc = getMin(argc-1, fnArgc); // argv[0] is func name
->>>>>>> e0436efc
       if(gEvalState.traceOn)
       {
          traceBuffer[0] = 0;
@@ -490,11 +484,7 @@
 
       for(i = 0; i < wantedArgc; i++)
       {
-<<<<<<< HEAD
-         StringTableEntry var = U32toSTE(mCode[ip + i + 6]);
-=======
-         StringTableEntry var = CodeToSTE(code, ip + (2 + 6 + 1) + (i * 2));
->>>>>>> e0436efc
+         StringTableEntry var = CodeToSTE(mCode, ip + (2 + 6 + 1) + (i * 2));
          gEvalState.setCurVarNameCreate(var);
 
          ConsoleValueRef ref = argv[i+1];
@@ -508,17 +498,10 @@
          else
             gEvalState.setStringVariable(argv[i+1]);
       }
-<<<<<<< HEAD
-      ip = ip + fnArgc + 6;
+      ip = ip + (fnArgc * 2) + (2 + 6 + 1);
       curFloatTable = mFunctionFloats;
       curStringTable = mFunctionStrings;
       curStringTableLen = mFunctionStringsMaxLen;
-=======
-      ip = ip + (fnArgc * 2) + (2 + 6 + 1);
-      curFloatTable = functionFloats;
-      curStringTable = functionStrings;
-      curStringTableLen = functionStringsMaxLen;
->>>>>>> e0436efc
    }
    else
    {
@@ -620,19 +603,11 @@
          case OP_FUNC_DECL:
             if(!noCalls)
             {
-<<<<<<< HEAD
-               fnName       = U32toSTE(mCode[ip]);
-               fnNamespace  = U32toSTE(mCode[ip+1]);
-               fnPackage    = U32toSTE(mCode[ip+2]);
-               bool hasBody = ( mCode[ ip + 3 ] & 0x01 ) != 0;
-               U32 lineNumber = mCode[ ip + 3 ] >> 1;
-=======
-               fnName       = CodeToSTE(code, ip);
-               fnNamespace  = CodeToSTE(code, ip+2);
-               fnPackage    = CodeToSTE(code, ip+4);
-               bool hasBody = ( code[ ip + 6 ] & 0x01 ) != 0;
-               U32 lineNumber = code[ ip + 6 ] >> 1;
->>>>>>> e0436efc
+               fnName       = CodeToSTE(mCode, ip);
+               fnNamespace  = CodeToSTE(mCode, ip+2);
+               fnPackage    = CodeToSTE(mCode, ip+4);
+               bool hasBody = ( mCode[ ip + 6 ] & 0x01 ) != 0;
+               U32 lineNumber = mCode[ ip + 6 ] >> 1;
                
                Namespace::unlinkPackages();
                ns = Namespace::find(fnNamespace, fnPackage);
@@ -655,31 +630,18 @@
 
                //Con::printf("Adding function %s::%s (%d)", fnNamespace, fnName, ip);
             }
-<<<<<<< HEAD
-            ip = mCode[ip + 4];
-=======
-            ip = code[ip + 7];
->>>>>>> e0436efc
+            ip = mCode[ip + 7];
             break;
 
          case OP_CREATE_OBJECT:
          {
             // Read some useful info.
-<<<<<<< HEAD
-            objParent        = U32toSTE(mCode[ip    ]);
-            bool isDataBlock =          mCode[ip + 1];
-            bool isInternal  =          mCode[ip + 2];
-            bool isSingleton =          mCode[ip + 3];
-            U32  lineNumber  =          mCode[ip + 4];
-            failJump         =          mCode[ip + 5];
-=======
-            objParent        = CodeToSTE(code, ip);
-            bool isDataBlock =          code[ip + 2];
-            bool isInternal  =          code[ip + 3];
-            bool isSingleton =          code[ip + 4];
-            U32  lineNumber  =          code[ip + 5];
-            failJump         =          code[ip + 6];
->>>>>>> e0436efc
+            objParent        = CodeToSTE(mCode, ip);
+            bool isDataBlock =          mCode[ip + 2];
+            bool isInternal  =          mCode[ip + 3];
+            bool isSingleton =          mCode[ip + 4];
+            U32  lineNumber  =          mCode[ip + 5];
+            failJump         =          mCode[ip + 6];
                         
             // If we don't allow calls, we certainly don't allow creating objects!
             // Moved this to after failJump is set. Engine was crashing when
@@ -1348,13 +1310,8 @@
             break;
 
          case OP_SETCURVAR:
-<<<<<<< HEAD
-            var = U32toSTE(mCode[ip]);
-            ip++;
-=======
-            var = CodeToSTE(code, ip);
+            var = CodeToSTE(mCode, ip);
             ip += 2;
->>>>>>> e0436efc
 
             // If a variable is set, then these must be NULL. It is necessary
             // to set this here so that the vector parser can appropriately
@@ -1373,13 +1330,8 @@
             break;
 
          case OP_SETCURVAR_CREATE:
-<<<<<<< HEAD
-            var = U32toSTE(mCode[ip]);
-            ip++;
-=======
-            var = CodeToSTE(code, ip);
+            var = CodeToSTE(mCode, ip);
             ip += 2;
->>>>>>> e0436efc
 
             // See OP_SETCURVAR
             prevField = NULL;
@@ -1508,11 +1460,7 @@
             // Save the previous field for parsing vector fields.
             prevField = curField;
             dStrcpy( prevFieldArray, curFieldArray );
-<<<<<<< HEAD
-            curField = U32toSTE(mCode[ip]);
-=======
-            curField = CodeToSTE(code, ip);
->>>>>>> e0436efc
+            curField = CodeToSTE(mCode, ip);
             curFieldArray[0] = 0;
             ip += 2;
             break;
@@ -1710,23 +1658,14 @@
             break;
 
          case OP_LOADIMMED_IDENT:
-<<<<<<< HEAD
-            STR.setStringValue(U32toSTE(mCode[ip++]));
-=======
-            STR.setStringValue(CodeToSTE(code, ip));
+            STR.setStringValue(CodeToSTE(mCode, ip));
             ip += 2;
->>>>>>> e0436efc
             break;
 
          case OP_CALLFUNC_RESOLVE:
             // This deals with a function that is potentially living in a namespace.
-<<<<<<< HEAD
-            fnNamespace = U32toSTE(mCode[ip+1]);
-            fnName      = U32toSTE(mCode[ip]);
-=======
-            fnNamespace = CodeToSTE(code, ip+2);
-            fnName      = CodeToSTE(code, ip);
->>>>>>> e0436efc
+            fnNamespace = CodeToSTE(mCode, ip+2);
+            fnName      = CodeToSTE(mCode, ip);
 
             // Try to look it up.
             ns = Namespace::find(fnNamespace);
@@ -1763,11 +1702,7 @@
             // or just on the object.
             S32 routingId = 0;
 
-<<<<<<< HEAD
-            fnName = U32toSTE(mCode[ip]);
-=======
-            fnName = CodeToSTE(code, ip);
->>>>>>> e0436efc
+            fnName = CodeToSTE(mCode, ip);
 
             //if this is called from inside a function, append the ip and codeptr
             if( gEvalState.getStackDepth() > 0 )
@@ -1776,11 +1711,7 @@
                gEvalState.getCurrentFrame().ip = ip - 1;
             }
 
-<<<<<<< HEAD
-            U32 callType = mCode[ip+2];
-=======
-            U32 callType = code[ip+4];
->>>>>>> e0436efc
+            U32 callType = mCode[ip+4];
 
             ip += 5;
             CSTK.getArgcArgv(fnName, &callArgc, &callArgv);
@@ -1889,17 +1820,17 @@
  
                STR.popFrame();
                // Functions are assumed to return strings, so look ahead to see if we can skip the conversion
-               if(code[ip] == OP_STR_TO_UINT)
+               if(mCode[ip] == OP_STR_TO_UINT)
                {
                   ip++;
                   intStack[++_UINT] = (U32)((S32)ret);
                }
-               else if(code[ip] == OP_STR_TO_FLT)
+               else if(mCode[ip] == OP_STR_TO_FLT)
                {
                   ip++;
                   floatStack[++_FLT] = (F32)ret;
                }
-               else if(code[ip] == OP_STR_TO_NONE)
+               else if(mCode[ip] == OP_STR_TO_NONE)
                {
                   STR.setStringValue(ret.getStringValue());
                   ip++;
@@ -1951,12 +1882,8 @@
                      {
                         S32 result = nsEntry->cb.mIntCallbackFunc(gEvalState.thisObject, callArgc, callArgv);
                         STR.popFrame();
-<<<<<<< HEAD
+                        CSTK.popFrame();
                         if(mCode[ip] == OP_STR_TO_UINT)
-=======
-                        CSTK.popFrame();
-                        if(code[ip] == OP_STR_TO_UINT)
->>>>>>> e0436efc
                         {
                            ip++;
                            intStack[++_UINT] = result;
@@ -1978,12 +1905,8 @@
                      {
                         F64 result = nsEntry->cb.mFloatCallbackFunc(gEvalState.thisObject, callArgc, callArgv);
                         STR.popFrame();
-<<<<<<< HEAD
+                        CSTK.popFrame();
                         if(mCode[ip] == OP_STR_TO_UINT)
-=======
-                        CSTK.popFrame();
-                        if(code[ip] == OP_STR_TO_UINT)
->>>>>>> e0436efc
                         {
                            ip++;
                            intStack[++_UINT] = (S64)result;
@@ -2003,13 +1926,8 @@
                      }
                      case Namespace::Entry::VoidCallbackType:
                         nsEntry->cb.mVoidCallbackFunc(gEvalState.thisObject, callArgc, callArgv);
-<<<<<<< HEAD
                         if( mCode[ ip ] != OP_STR_TO_NONE && Con::getBoolVariable( "$Con::warnVoidAssignment", true ) )
-                           Con::warnf(ConsoleLogEntry::General, "%s: Call to %s in %s uses result of void function call.", getFileLine(ip-4), fnName, functionName);
-=======
-                        if( code[ ip ] != OP_STR_TO_NONE && Con::getBoolVariable( "$Con::warnVoidAssignment", true ) )
                            Con::warnf(ConsoleLogEntry::General, "%s: Call to %s in %s uses result of void function call.", getFileLine(ip-6), fnName, functionName);
->>>>>>> e0436efc
                         
                         STR.popFrame();
                         CSTK.popFrame();
@@ -2019,12 +1937,8 @@
                      {
                         bool result = nsEntry->cb.mBoolCallbackFunc(gEvalState.thisObject, callArgc, callArgv);
                         STR.popFrame();
-<<<<<<< HEAD
+                        CSTK.popFrame();
                         if(mCode[ip] == OP_STR_TO_UINT)
-=======
-                        CSTK.popFrame();
-                        if(code[ip] == OP_STR_TO_UINT)
->>>>>>> e0436efc
                         {
                            ip++;
                            intStack[++_UINT] = result;
@@ -2150,13 +2064,8 @@
          
          case OP_ITER_BEGIN:
          {
-<<<<<<< HEAD
-            StringTableEntry varName = U32toSTE( mCode[ ip ] );
-            U32 failIp = mCode[ ip + 1 ];
-=======
-            StringTableEntry varName = CodeToSTE(code, ip);
-            U32 failIp = code[ ip + 2 ];
->>>>>>> e0436efc
+            StringTableEntry varName = CodeToSTE(mCode, ip);
+            U32 failIp = mCode[ ip + 2 ];
             
             IterStackRecord& iter = iterStack[ _ITER ];
             
