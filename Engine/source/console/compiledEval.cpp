--- conflicted
+++ resolved
@@ -447,15 +447,9 @@
    if(argv)
    {
       // assume this points into a function decl:
-<<<<<<< HEAD
-      U32 fnArgc = code[ip + 5];
-      thisFunctionName = U32toSTE(code[ip]);
-      S32 wantedArgc = getMin(argc-1, fnArgc); // argv[0] is func name
-=======
       U32 fnArgc = code[ip + 2 + 6];
       thisFunctionName = CodeToSTE(code, ip);
-      argc = getMin(argc-1, fnArgc); // argv[0] is func name
->>>>>>> 6b2f334d
+      S32 wantedArgc = getMin(argc-1, fnArgc); // argv[0] is func name
       if(gEvalState.traceOn)
       {
          traceBuffer[0] = 0;
@@ -701,9 +695,6 @@
                // IF we aren't looking at a local/internal object, then check if 
                // this object already exists in the global space
 
-<<<<<<< HEAD
-               SimObject *obj = Sim::findObject( (const char*)objectName );
-=======
                AbstractClassRep* rep = AbstractClassRep::findClassRep( objectName );
                if (rep != NULL) {
                   Con::errorf(ConsoleLogEntry::General, "%s: Cannot name object [%s] the same name as a script class.",
@@ -713,8 +704,7 @@
                   break;
                }
 
-               SimObject *obj = Sim::findObject( objectName );
->>>>>>> 6b2f334d
+               SimObject *obj = Sim::findObject( (const char*)objectName );
                if (obj /*&& !obj->isLocalName()*/)
                {
                   if ( isSingleton )
@@ -1723,13 +1713,8 @@
 
             U32 callType = code[ip+4];
 
-<<<<<<< HEAD
-            ip += 3;
+            ip += 5;
             CSTK.getArgcArgv(fnName, &callArgc, &callArgv);
-=======
-            ip += 5;
-            STR.getArgcArgv(fnName, &callArgc, &callArgv);
->>>>>>> 6b2f334d
 
             const char *componentReturnValue = "";
 
