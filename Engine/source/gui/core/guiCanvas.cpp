//-----------------------------------------------------------------------------
// Copyright (c) 2012 GarageGames, LLC
//
// Permission is hereby granted, free of charge, to any person obtaining a copy
// of this software and associated documentation files (the "Software"), to
// deal in the Software without restriction, including without limitation the
// rights to use, copy, modify, merge, publish, distribute, sublicense, and/or
// sell copies of the Software, and to permit persons to whom the Software is
// furnished to do so, subject to the following conditions:
//
// The above copyright notice and this permission notice shall be included in
// all copies or substantial portions of the Software.
//
// THE SOFTWARE IS PROVIDED "AS IS", WITHOUT WARRANTY OF ANY KIND, EXPRESS OR
// IMPLIED, INCLUDING BUT NOT LIMITED TO THE WARRANTIES OF MERCHANTABILITY,
// FITNESS FOR A PARTICULAR PURPOSE AND NONINFRINGEMENT. IN NO EVENT SHALL THE
// AUTHORS OR COPYRIGHT HOLDERS BE LIABLE FOR ANY CLAIM, DAMAGES OR OTHER
// LIABILITY, WHETHER IN AN ACTION OF CONTRACT, TORT OR OTHERWISE, ARISING
// FROM, OUT OF OR IN CONNECTION WITH THE SOFTWARE OR THE USE OR OTHER DEALINGS
// IN THE SOFTWARE.
//-----------------------------------------------------------------------------

#include "platform/platform.h"
#include "gui/core/guiCanvas.h"

#include "console/console.h"
#include "console/engineAPI.h"
#include "platform/profiler.h"
#include "gfx/gfxDevice.h"
#include "gfx/gfxDrawUtil.h"
#include "gui/core/guiTypes.h"
#include "gui/core/guiControl.h"
#include "gui/editor/guiMenuBar.h"
#include "console/consoleTypes.h"
#include "gfx/screenshot.h"
#include "gfx/video/videoCapture.h"
#include "lighting/lightManager.h"
#include "core/strings/stringUnit.h"
#include "gui/core/guiOffscreenCanvas.h"

#ifndef TORQUE_TGB_ONLY
#include "scene/sceneObject.h"
#endif

#include "gfx/gfxInit.h"
#include "core/util/journal/process.h"

#ifdef TORQUE_GFX_STATE_DEBUG
#include "gfx/gfxDebugStateTracker.h"
#endif

IMPLEMENT_CONOBJECT(GuiCanvas);

ConsoleDocClass( GuiCanvas,
   "@brief A canvas on which rendering occurs.\n\n"

   "@section GuiCanvas_contents What a GUICanvas Can Contain...\n\n"

   "@subsection GuiCanvas_content_contentcontrol Content Control\n"
   "A content control is the top level GuiControl for a screen. This GuiControl "
   "will be the parent control for all other GuiControls on that particular "
   "screen.\n\n"

   "@subsection GuiCanvas_content_dialogs Dialogs\n\n"

   "A dialog is essentially another screen, only it gets overlaid on top of the "
   "current content control, and all input goes to the dialog. This is most akin "
   "to the \"Open File\" dialog box found in most operating systems. When you "
   "choose to open a file, and the \"Open File\" dialog pops up, you can no longer "
   "send input to the application, and must complete or cancel the open file "
   "request. Torque keeps track of layers of dialogs. The dialog with the highest "
   "layer is on top and will get all the input, unless the dialog is "
   "modeless, which is a profile option.\n\n"

   "@see GuiControlProfile\n\n"

   "@section GuiCanvas_dirty Dirty Rectangles\n\n"

   "The GuiCanvas is based on dirty regions. "
   "Every frame the canvas paints only the areas of the canvas that are 'dirty' "
   "or need updating. In most cases, this only is the area under the mouse cursor. "
   "This is why if you look in guiCanvas.cc the call to glClear is commented out. "
   
   "What you will see is a black screen, except in the dirty regions, where the "
   "screen will be painted normally. If you are making an animated GuiControl "
   "you need to add your control to the dirty areas of the canvas.\n\n"

   "@see GuiControl\n\n"

   "@ingroup GuiCore\n");

ColorI gCanvasClearColor( 255, 0, 255 ); ///< For GFX->clear

extern InputModifiers convertModifierBits(const U32 in);

//-----------------------------------------------------------------------------

GuiCanvas::GuiCanvas(): GuiControl(),
                        mCurUpdateRect(0, 0, 0, 0),
                        mCursorEnabled(true),
                        mForceMouseToGUI(false),
                        mAlwaysHandleMouseButtons(false),
                        mCursorChanged(0),
                        mClampTorqueCursor(true),
                        mShowCursor(true),
                        mLastCursorEnabled(false),
                        mMouseControl(NULL),
                        mMouseCapturedControl(NULL),
                        mMouseControlClicked(false),
                        mMouseButtonDown(false),
                        mMouseRightButtonDown(false),
                        mMouseMiddleButtonDown(false),
                        mDefaultCursor(NULL),
                        mLastCursor(NULL),
                        mLastCursorPt(0,0),
                        mCursorPt(0,0),
                        mLastMouseClickCount(0),
                        mLastMouseDownTime(0),
                        mPrevMouseTime(0),
                        mRenderFront(false),
                        mHoverControl(NULL),
                        mHoverPositionSet(false),
                        mHoverLeftControlTime(0),
                        mLeftMouseLast(false),
                        mMiddleMouseLast(false),
                        mRightMouseLast(false),
                        mMouseDownPoint(0.0f,0.0f),
                        mPlatformWindow(NULL),
                        mLastRenderMs(0),
                        mDisplayWindow(true),
                        mMenuBarCtrl(NULL)
{
   setBounds(0, 0, 640, 480);
   mAwake = true;

   mHoverControlStart = Platform::getRealMilliseconds();
   mHoverPosition = getCursorPos();

   mFences = NULL;
   mNextFenceIdx = -1;

#ifndef _XBOX
   mNumFences = Con::getIntVariable( "$pref::Video::defaultFenceCount", 0 );
#else
   mNumFences = 0;
#endif
}

GuiCanvas::~GuiCanvas()
{
   SAFE_DELETE(mPlatformWindow);
   SAFE_DELETE_ARRAY( mFences );
}

//------------------------------------------------------------------------------

bool GuiCanvas::setProtectedNumFences( void *object, const char *index, const char *data)
{
   GuiCanvas *canvas = reinterpret_cast<GuiCanvas *>( object );
   canvas->mNumFences = dAtoi( data );
   canvas->setupFences();
   
   return false;
}

void GuiCanvas::initPersistFields()
{
   addGroup("Mouse Handling");
      addField("alwaysHandleMouseButtons", TypeBool, Offset(mAlwaysHandleMouseButtons, GuiCanvas),
         "Deal with mouse buttons, even if the cursor is hidden." );
   endGroup("Mouse Handling");

   addGroup("Canvas Rendering");
   addProtectedField( "numFences", TypeS32, Offset( mNumFences, GuiCanvas ), &setProtectedNumFences, &defaultProtectedGetFn, "The number of GFX fences to use." );

   addField("displayWindow", TypeBool, Offset(mDisplayWindow, GuiCanvas), "Controls if the canvas window is rendered or not." );
   endGroup("Canvas Rendering");

   Parent::initPersistFields();
}

//------------------------------------------------------------------------------

bool GuiCanvas::onAdd()
{
   // ensure that we have a cursor
   setCursor(dynamic_cast<GuiCursor*>(Sim::findObject("DefaultCursor")));
   
   // Enumerate things for GFX before we have an active device.
   GFXInit::enumerateAdapters();

   // Create a device.
   GFXAdapter *a = GFXInit::getBestAdapterChoice();

   // Do we have a global device already? (This is the site if you want
   // to start rendering to multiple devices simultaneously)
   GFXDevice *newDevice = GFX;
   if(newDevice == NULL)
      newDevice = GFXInit::createDevice(a);

   newDevice->setAllowRender( false );

   // Disable starting a new journal recording or playback from here on
   Journal::Disable();

   // Initialize the window...
   GFXVideoMode vm = GFXInit::getInitialVideoMode();

   //If we're recording, store the intial video resolution
   if (Journal::IsRecording())
   {
      Journal::Write(vm.resolution.x);
      Journal::Write(vm.resolution.y);
      Journal::Write(vm.fullScreen);
   }

   //If we're playing, read the intial video resolution from the journal
   if (Journal::IsPlaying())
   {
      Journal::Read(&vm.resolution.x);
      Journal::Read(&vm.resolution.y);
      Journal::Read(&vm.fullScreen);
   }

   if (a && a->mType != NullDevice)
   {
      mPlatformWindow = WindowManager->createWindow(newDevice, vm);

      //Disable window resizing if recording ir playing a journal
      if (Journal::IsRecording() || Journal::IsPlaying())               
         mPlatformWindow->lockSize(true);
      
      // Set a minimum on the window size so people can't break us by resizing tiny.
      mPlatformWindow->setMinimumWindowSize(Point2I(640,480));

      // Now, we have to hook in our event callbacks so we'll get
      // appropriate events from the window.
      mPlatformWindow->resizeEvent .notify(this, &GuiCanvas::handleResize);
      mPlatformWindow->appEvent    .notify(this, &GuiCanvas::handleAppEvent);
      mPlatformWindow->displayEvent.notify(this, &GuiCanvas::handlePaintEvent);
      mPlatformWindow->setInputController( dynamic_cast<IProcessInput*>(this) );
   }

   // Need to get painted, too! :)
   Process::notify(this, &GuiCanvas::paint, PROCESS_RENDER_ORDER);
   
   // Set up the fences
   setupFences();

   // Make sure we're able to render.
   newDevice->setAllowRender( true );

   if(mDisplayWindow)
   {
      getPlatformWindow()->show();
      WindowManager->setDisplayWindow(true);
      getPlatformWindow()->setDisplayWindow(true);
   }
   else
   {
      getPlatformWindow()->hide();
      WindowManager->setDisplayWindow(false);
      getPlatformWindow()->setDisplayWindow(false);
   }

   // Propagate add to parents.
   // CodeReview - if GuiCanvas fails to add for whatever reason, what happens to
   // all the event registration above?
   bool parentRet = Parent::onAdd();

   // Define the menu bar for this canvas (if any)
   Con::executef(this, "onCreateMenu");

   Sim::findObject("PlatformGenericMenubar", mMenuBarCtrl);

   return parentRet;
}

void GuiCanvas::onRemove()
{
   // And the process list
   Process::remove(this, &GuiCanvas::paint);

   // Destroy the menu bar for this canvas (if any)
   Con::executef(this, "onDestroyMenu");

   Parent::onRemove();
}

void GuiCanvas::setMenuBar(SimObject *obj)
{
    GuiControl *oldMenuBar = mMenuBarCtrl;
    mMenuBarCtrl = dynamic_cast<GuiControl*>(obj);

    //remove old menubar
    if( oldMenuBar )
        Parent::removeObject( oldMenuBar );

    // set new menubar    
    if( mMenuBarCtrl )
        Parent::addObject(mMenuBarCtrl);

    // update window accelerator keys
    if( oldMenuBar != mMenuBarCtrl )
    {
        StringTableEntry ste = StringTable->insert("menubar");
        GuiMenuBar* menu = NULL;
        menu = !oldMenuBar ? NULL : dynamic_cast<GuiMenuBar*>(oldMenuBar->findObjectByInternalName( ste, true));
        if( menu )
            menu->removeWindowAcceleratorMap( *getPlatformWindow()->getInputGenerator() );

        menu = !mMenuBarCtrl ? NULL : dynamic_cast<GuiMenuBar*>(mMenuBarCtrl->findObjectByInternalName( ste, true));
        if( menu )
                menu->buildWindowAcceleratorMap( *getPlatformWindow()->getInputGenerator() );
    }
}

void GuiCanvas::setWindowTitle(const char *newTitle)
{
   if (mPlatformWindow)
      mPlatformWindow->setCaption(newTitle);
}

CanvasSizeChangeSignal GuiCanvas::smCanvasSizeChangeSignal;

void GuiCanvas::handleResize( WindowId did, S32 width, S32 height )
{
   getCanvasSizeChangeSignal().trigger(this);
   if (Journal::IsPlaying() && mPlatformWindow)
   {
      mPlatformWindow->lockSize(false);
      mPlatformWindow->setSize(Point2I(width, height));  
      mPlatformWindow->lockSize(true);
   }

   // Notify the scripts
   if ( isMethod( "onResize" ) )
      Con::executef( this, "onResize", Con::getIntArg( width ), Con::getIntArg( height ) );
}

void GuiCanvas::handlePaintEvent(WindowId did)
{
   bool canRender = mPlatformWindow->isVisible() && GFX->allowRender() && !GFX->canCurrentlyRender();
   
   // Do the screenshot first.
   if ( gScreenShot != NULL && gScreenShot->isPending() && canRender )
      gScreenShot->capture( this );

   // If the video capture is waiting for a canvas, start the capture
   if ( VIDCAP->isWaitingForCanvas() && canRender )
      VIDCAP->begin( this );

   // Now capture the video   
   if ( VIDCAP->isRecording() && canRender )
      VIDCAP->capture();

   renderFrame(false);
}

void GuiCanvas::handleAppEvent( WindowId did, S32 event )
{
   // Notify script if we gain or lose focus.
   if(event == LoseFocus)
   {
      if(isMethod("onLoseFocus"))
         Con::executef(this, "onLoseFocus");
   }

   if(event == GainFocus)
   {
      if(isMethod("onGainFocus"))
         Con::executef(this, "onGainFocus");
   }

   if(event == WindowClose || event == WindowDestroy)
   {

      if(isMethod("onWindowClose"))
      {
         // First see if there is a method on this window to handle 
         //  it's closure
         Con::executef(this,"onWindowClose");
      }
      else if(Con::isFunction("onWindowClose"))
      {
         // otherwise check to see if there is a global function handling it
         Con::executef("onWindowClose", getIdString());
      }
      else
      {
         // Else just shutdown
         Process::requestShutdown();
      }
   }
}

Point2I GuiCanvas::getWindowSize()
{
   // CodeReview Asserting on this breaks previous logic
   // and code assumptions.  It seems logical that we would
   // handle this and return an error value rather than implementing
   // if(!mPlatformWindow) whenever we need to call getWindowSize.
   // This should help keep our API error free and easy to use, while
   // cutting down on code duplication for sanity checking.  [5/5/2007 justind]
   if( !mPlatformWindow )
      return Point2I(-1,-1);

   return mPlatformWindow->getClientExtent();
}

void GuiCanvas::enableKeyboardTranslation()
{
   AssertISV(mPlatformWindow, "GuiCanvas::enableKeyboardTranslation - no window present!");
   mPlatformWindow->setKeyboardTranslation(true);
}

void GuiCanvas::disableKeyboardTranslation()
{
   AssertISV(mPlatformWindow, "GuiCanvas::disableKeyboardTranslation - no window present!");
   mPlatformWindow->setKeyboardTranslation(false);
}

void GuiCanvas::setNativeAcceleratorsEnabled( bool enabled )
{
   AssertISV(mPlatformWindow, "GuiCanvas::setNativeAcceleratorsEnabled - no window present!");
   mPlatformWindow->setAcceleratorsEnabled( enabled );
}

void GuiCanvas::setForceMouseToGUI(bool onOff)
{
   mForceMouseToGUI = onOff;
}

void GuiCanvas::setClampTorqueCursor(bool onOff)
{
   mClampTorqueCursor = onOff;
}

void GuiCanvas::setCursor(GuiCursor *curs)
{
   mDefaultCursor = curs;
}

void GuiCanvas::setCursorON(bool onOff)
{
   mCursorEnabled = onOff;
   if(!mCursorEnabled)
      mMouseControl = NULL;
}

Point2I GuiCanvas::getCursorPos()
{
   Point2I p( 0, 0 );
   
   if( mPlatformWindow )
      mPlatformWindow->getCursorPosition( p );
      
   return p;
}

void GuiCanvas::setCursorPos(const Point2I &pt)
{
   AssertISV(mPlatformWindow, "GuiCanvas::setCursorPos - no window present!");

   if ( mPlatformWindow->isMouseLocked() )
   {
      mCursorPt.x = F32( pt.x );
      mCursorPt.y = F32( pt.y );
   }
   else
   {
      Point2I screenPt( mPlatformWindow->clientToScreen( pt ) );
      mPlatformWindow->setCursorPosition( screenPt.x, screenPt.y ); 
   }
}

void GuiCanvas::showCursor(bool state)
{ 
   mShowCursor = state;
   mPlatformWindow->setCursorVisible( state );
}

bool GuiCanvas::isCursorShown()
{
   if ( !mPlatformWindow->getCursorController() )
   {
      return mShowCursor;
   }

   return mPlatformWindow->isCursorVisible();
}

void GuiCanvas::cursorClick(S32 buttonId, bool isDown)
{
   InputEventInfo inputEvent;
   inputEvent.deviceType = MouseDeviceType;
   inputEvent.deviceInst = 0;
   inputEvent.objType    = SI_BUTTON;
   inputEvent.objInst    = (InputObjectInstances)(KEY_BUTTON0 + buttonId);
   inputEvent.modifier   = (InputModifiers)0;
   inputEvent.ascii      = 0;
   inputEvent.action     = isDown ? SI_MAKE : SI_BREAK;
   inputEvent.fValue     = isDown ? 1.0 : 0.0;

   processMouseEvent(inputEvent);
}

void GuiCanvas::cursorNudge(F32 x, F32 y)
{
   // Generate a base Movement along and Axis event
   InputEventInfo inputEvent;
   inputEvent.deviceType = MouseDeviceType;
   inputEvent.deviceInst = 0;
   inputEvent.objType    = SI_AXIS;
   inputEvent.modifier   = (InputModifiers)0;
   inputEvent.ascii      = 0;

   // Generate delta movement along each axis
   Point2F cursDelta(x, y);

   // If X axis changed, generate a relative event
   if(mFabs(cursDelta.x) > 0.1)
   {
      inputEvent.objInst    = SI_XAXIS;
      inputEvent.action     = SI_MOVE;
      inputEvent.fValue     = cursDelta.x;
      processMouseEvent(inputEvent);
   }

   // If Y axis changed, generate a relative event
   if(mFabs(cursDelta.y) > 0.1)
   {
      inputEvent.objInst    = SI_YAXIS;
      inputEvent.action     = SI_MOVE;
      inputEvent.fValue     = cursDelta.y;
      processMouseEvent(inputEvent);
   }

   processMouseEvent(inputEvent);
}

void GuiCanvas::addAcceleratorKey(GuiControl *ctrl, U32 index, U32 keyCode, U32 modifier)
{
   if (keyCode > 0 && ctrl)
   {
      AccKeyMap newMap;
      newMap.ctrl = ctrl;
      newMap.index = index;
      newMap.keyCode = keyCode;
      newMap.modifier = modifier;
      mAcceleratorMap.push_back(newMap);
   }
}

bool GuiCanvas::tabNext(void)
{
   GuiControl *ctrl = static_cast<GuiControl *>(last());
   if (ctrl)
   {
      //save the old
      GuiControl *oldResponder = mFirstResponder;

      GuiControl* newResponder = ctrl->findNextTabable(mFirstResponder);
      if ( !newResponder )
         newResponder = ctrl->findFirstTabable();

      if ( newResponder && newResponder != oldResponder )
      {
         newResponder->setFirstResponder();

         // CodeReview Can this get killed? Note tabPrev code. BJG - 3/25/07
//       if ( oldResponder )
//          oldResponder->onLoseFirstResponder();
         return true;
      }
   }
   return false;
}

bool GuiCanvas::tabPrev(void)
{
   GuiControl *ctrl = static_cast<GuiControl *>(last());
   if (ctrl)
   {
      //save the old
      GuiControl *oldResponder = mFirstResponder;

      GuiControl* newResponder = ctrl->findPrevTabable(mFirstResponder);
      if ( !newResponder )
         newResponder = ctrl->findLastTabable();

      if ( newResponder && newResponder != oldResponder )
      {
         newResponder->setFirstResponder();
   
         // CodeReview As with tabNext() above, looks like this can now go. DAW - 7/05/09
         //if ( oldResponder )
         //   oldResponder->onLoseFirstResponder();

         return true;
      }
   }
   return false;
}

bool GuiCanvas::processInputEvent(InputEventInfo &inputEvent)
{
   // First call the general input handler (on the extremely off-chance that it will be handled):
   if (mFirstResponder &&  mFirstResponder->onInputEvent(inputEvent))
   {
      return(true);
   }

   switch (inputEvent.deviceType)
   {
   case KeyboardDeviceType:
      return processKeyboardEvent(inputEvent);
      break;

   case GamepadDeviceType:
      return processGamepadEvent(inputEvent);
      break;

   case MouseDeviceType:
      if (mCursorEnabled || mForceMouseToGUI || 
         (mAlwaysHandleMouseButtons && inputEvent.objType == SI_BUTTON) )
      {
         return processMouseEvent(inputEvent);
      }
      break;
   default:
      break;
   }

   return false;
}

bool GuiCanvas::processKeyboardEvent(InputEventInfo &inputEvent)
{
   mLastEvent.ascii    = inputEvent.ascii;
   mLastEvent.modifier = inputEvent.modifier;
   mLastEvent.keyCode  = inputEvent.objInst;

   // Combine left/right shift bits - if one shift modifier key
   // bit is set, then set the other one. This way we can simplify
   // our processing logic by treating the keys identically.
   U32 eventModifier = inputEvent.modifier;
   if(eventModifier & SI_SHIFT)
   {
      eventModifier |= SI_SHIFT;
   }
   if(eventModifier & SI_CTRL)
   {
      eventModifier |= SI_CTRL;
   }
   if(eventModifier & SI_ALT)
   {
      eventModifier |= SI_ALT;
   }

   if (inputEvent.action == SI_MAKE)
   {
      //see if we should now pass the event to the first responder
      if (mFirstResponder)
      {
         if(mFirstResponder->onKeyDown(mLastEvent))
            return true;
      }

      //see if we should tab next/prev
      if ( isCursorON() && ( inputEvent.objInst == KEY_TAB ) )
      {
         if (size() > 0)
         {
            if (inputEvent.modifier & SI_SHIFT)
            {
               if(tabPrev())
                  return true;
            }
            else if (inputEvent.modifier == 0)
            {
               if(tabNext())
                  return true;
            }
         }
      }

      //if not handled, search for an accelerator
      for (U32 i = 0; i < mAcceleratorMap.size(); i++)
      {
         if ((U32)mAcceleratorMap[i].keyCode == (U32)inputEvent.objInst && (U32)mAcceleratorMap[i].modifier == eventModifier)
         {
            mAcceleratorMap[i].ctrl->acceleratorKeyPress(mAcceleratorMap[i].index);
            return true;
         }
      }
   }
   else if(inputEvent.action == SI_BREAK)
   {
      if(mFirstResponder && mFirstResponder->onKeyUp(mLastEvent))
         return true;

      //see if there's an accelerator
      for (U32 i = 0; i < mAcceleratorMap.size(); i++)
      {
         if ((U32)mAcceleratorMap[i].keyCode == (U32)inputEvent.objInst && (U32)mAcceleratorMap[i].modifier == eventModifier)
         {
            mAcceleratorMap[i].ctrl->acceleratorKeyRelease(mAcceleratorMap[i].index);
            return true;
         }
      }
   }
   else if(inputEvent.action == SI_REPEAT)
   {
      //if not handled, search for an accelerator
      for (U32 i = 0; i < mAcceleratorMap.size(); i++)
      {
         if ((U32)mAcceleratorMap[i].keyCode == (U32)inputEvent.objInst && (U32)mAcceleratorMap[i].modifier == eventModifier)
         {
            mAcceleratorMap[i].ctrl->acceleratorKeyPress(mAcceleratorMap[i].index);
            return true;
         }
      }

      if(mFirstResponder)
      {
         return mFirstResponder->onKeyRepeat(mLastEvent);
      }
   }
   return false;
}

bool GuiCanvas::processMouseEvent(InputEventInfo &inputEvent)
{
   // [rene 09/09/10] This custom mouse cursor tracking that is happening here is bad.  It will frequently
   //    get ouf of step with where the cursor actually is.  We really should *not* track the cursor; it's
   //    just another thing that can/will go wrong.  Let the input system pass us absolute screen coordinates
   //    for every mouse event instead and work off that.
   //
   //    'mCursorPt' basically is an accumulation of errors and the number of bugs that have cropped up with
   //    the GUI clicking stuff where it is not supposed to are probably all to blame on this.

   S32 mouseDoubleClickWidth = 12;
   S32 mouseDoubleClickHeight = 12;
   U32 mouseDoubleClickTime = 500;

   // Query platform for mouse info if its available
   PlatformCursorController *pController = mPlatformWindow ? mPlatformWindow->getCursorController() : NULL;
   if (pController)
   {
      mouseDoubleClickWidth = pController->getDoubleClickWidth();
      mouseDoubleClickHeight = pController->getDoubleClickHeight();
      mouseDoubleClickTime = pController->getDoubleClickTime();
   }

   //copy the modifier into the new event
   mLastEvent.modifier = inputEvent.modifier;

   if(inputEvent.objType == SI_AXIS && 
      (inputEvent.objInst == SI_XAXIS || inputEvent.objInst == SI_YAXIS))
   {

      // Set the absolute position if we get an SI_MAKE on an axis
      if( inputEvent.objInst == SI_XAXIS )
      {
         if( inputEvent.action == SI_MAKE )
            mCursorPt.x = (S32)inputEvent.fValue;
         else if( inputEvent.action == SI_MOVE )
            mCursorPt.x += (S32)inputEvent.fValue;
            mCursorPt.x = getMax(0, getMin((S32)mCursorPt.x, getBounds().extent.x - 1));
      }
      else if( inputEvent.objInst == SI_YAXIS )
      {
         if( inputEvent.action == SI_MAKE )
            mCursorPt.y = (S32)inputEvent.fValue;
         else if( inputEvent.action == SI_MOVE )
            mCursorPt.y += (S32)inputEvent.fValue;
            mCursorPt.y = getMax(0, getMin((S32)mCursorPt.y, getBounds().extent.y - 1));
      }

      // Store new cursor position.
      mLastEvent.mousePoint.x = S32(mCursorPt.x);
      mLastEvent.mousePoint.y = S32(mCursorPt.y);

      // See if we need to invalidate a possible dbl click due to the cursor
      // moving too much.
      Point2F movement = mMouseDownPoint - mCursorPt;

      if ((mAbs((S32)movement.x) > mouseDoubleClickWidth) || (mAbs((S32)movement.y) > mouseDoubleClickHeight ) )
      {
         mLeftMouseLast   = false;
         mMiddleMouseLast = false;
         mRightMouseLast  = false;
      }

      if (mMouseButtonDown)
         rootMouseDragged(mLastEvent);
      else if (mMouseRightButtonDown)
         rootRightMouseDragged(mLastEvent);
      else if(mMouseMiddleButtonDown)
         rootMiddleMouseDragged(mLastEvent);
      else
         rootMouseMove(mLastEvent);
      return true;
   }
   else if ( inputEvent.objInst == SI_ZAXIS
             || inputEvent.objInst == SI_RZAXIS )
   {
      mLastEvent.mousePoint.x = S32( mCursorPt.x );
      mLastEvent.mousePoint.y = S32( mCursorPt.y );
      mLastEvent.fval = inputEvent.fValue;

      if( inputEvent.objInst == SI_ZAXIS )
         mLastEvent.mouseAxis = 1;
      else
         mLastEvent.mouseAxis = 0;

      if ( inputEvent.fValue < 0.0f )
         return rootMouseWheelDown( mLastEvent );
      else
         return rootMouseWheelUp( mLastEvent );
   }
   else if(inputEvent.objType == SI_BUTTON)
   {
      //copy the cursor point into the event
      mLastEvent.mousePoint.x = S32(mCursorPt.x);
      mLastEvent.mousePoint.y = S32(mCursorPt.y);
      mMouseDownPoint = mCursorPt;
      
      if(inputEvent.objInst == KEY_BUTTON0) // left button
      {
         //see if button was pressed
         if (inputEvent.action == SI_MAKE)
         {
            U32 curTime = Platform::getVirtualMilliseconds();

            //if the last button pressed was the left...
            if (mLeftMouseLast)
            {
               //if it was within the double click time count the clicks
               if (curTime - mLastMouseDownTime <= mouseDoubleClickTime)
                  mLastMouseClickCount++;
               else
                  mLastMouseClickCount = 1;
            }
            else
            {
               mLeftMouseLast = true;
               mLastMouseClickCount = 1;
            }

            mLastMouseDownTime = curTime;
            mLastEvent.mouseClickCount = mLastMouseClickCount;

            rootMouseDown(mLastEvent);
         }
         //else button was released
         else
         {
            rootMouseUp(mLastEvent);
         }

         return true;
      }
      else if(inputEvent.objInst == KEY_BUTTON1) // right button
      {
         if(inputEvent.action == SI_MAKE)
         {
            U32 curTime = Platform::getVirtualMilliseconds();

            //if the last button pressed was the right...
            if (mRightMouseLast)
            {
               //if it was within the double click time count the clicks
               if (curTime - mLastMouseDownTime <= mouseDoubleClickTime)
                  mLastMouseClickCount++;
               else
                  mLastMouseClickCount = 1;
            }
            else
            {
               mRightMouseLast = true;
               mLastMouseClickCount = 1;
            }

            mLastMouseDownTime = curTime;
            mLastEvent.mouseClickCount = mLastMouseClickCount;

            rootRightMouseDown(mLastEvent);
         }
         else // it was a mouse up
            rootRightMouseUp(mLastEvent);

         return true;
      }
      else if(inputEvent.objInst == KEY_BUTTON2) // middle button
      {
         if(inputEvent.action == SI_MAKE)
         {
            U32 curTime = Platform::getVirtualMilliseconds();

            //if the last button pressed was the right...
            if (mMiddleMouseLast)
            {
               //if it was within the double click time count the clicks
               if (curTime - mLastMouseDownTime <= mouseDoubleClickTime)
                  mLastMouseClickCount++;
               else
                  mLastMouseClickCount = 1;
            }
            else
            {
               mMiddleMouseLast = true;
               mLastMouseClickCount = 1;
            }

            mLastMouseDownTime = curTime;
            mLastEvent.mouseClickCount = mLastMouseClickCount;

            rootMiddleMouseDown(mLastEvent);
         }
         else // it was a mouse up
            rootMiddleMouseUp(mLastEvent);

         return true;
      }
   }
   return false;
}

bool GuiCanvas::processGamepadEvent(InputEventInfo &inputEvent)
{
   if (! mFirstResponder)
   {
      // early out, no first responder to receive gamepad input
      return false;
   }

   if (inputEvent.deviceInst >= MAX_GAMEPADS)
   {
      // early out, we only support the first MAX_GAMEPADS gamepads
      return false;
   }

   mLastEvent.keyCode = inputEvent.objInst;

   if (inputEvent.objType == SI_BUTTON)
   {
      switch (inputEvent.action)
      {
      case SI_MAKE:
         switch (inputEvent.objInst)
         {
         case SI_UPOV:
            return mFirstResponder->onGamepadAxisUp(mLastEvent);

         case SI_DPOV:
            return mFirstResponder->onGamepadAxisDown(mLastEvent);

         case SI_LPOV:
            return mFirstResponder->onGamepadAxisLeft(mLastEvent);

         case SI_RPOV:
            return mFirstResponder->onGamepadAxisRight(mLastEvent);

         default:
            return mFirstResponder->onGamepadButtonDown(mLastEvent);
         }
         break;

      case SI_BREAK:
         return mFirstResponder->onGamepadButtonUp(mLastEvent);

      default:
         return false;
      }
   }
   else if (inputEvent.objType == SI_AXIS)
   {
      F32 incomingValue = mFabs(inputEvent.fValue);
      static const F32 DEAD_ZONE = 0.5f;
      static const F32 MIN_CLICK_TIME = 500.0f;
      static const F32 MAX_CLICK_TIME = 1000.0f;
      static F32 xDecay [] = {1.0f, 1.0f, 1.0f, 1.0f};
      static F32 yDecay [] = {1.0f, 1.0f, 1.0f, 1.0f};
      static F32 zDecay [] = {1.0f, 1.0f, 1.0f, 1.0f};
      static U32 xLastClickTime [] = {0, 0, 0, 0};
      static U32 yLastClickTime [] = {0, 0, 0, 0};
      static U32 zLastClickTime [] = {0, 0, 0, 0};
      U32 curTime = Platform::getRealMilliseconds();
      F32 *decay;
      U32 *lastClickTime;

      switch (inputEvent.objInst)
      {
      case SI_ZAXIS:
      case XI_LEFT_TRIGGER:
      case XI_RIGHT_TRIGGER:
         decay = &zDecay[inputEvent.deviceInst];
         lastClickTime = &zLastClickTime[inputEvent.deviceInst];
         break;

      case SI_YAXIS:
      case XI_THUMBLY:
      case XI_THUMBRY:
         decay = &yDecay[inputEvent.deviceInst];
         lastClickTime = &yLastClickTime[inputEvent.deviceInst];
         break;

      case SI_XAXIS:
      case XI_THUMBLX:
      case XI_THUMBRX:
      default:
         decay = &xDecay[inputEvent.deviceInst];
         lastClickTime = &xLastClickTime[inputEvent.deviceInst];
         break;
      }

      if (incomingValue < DEAD_ZONE)
      {
         // early out, control movement is within the deadzone
         *decay = 1.0f;
         *lastClickTime = 0;
         return false;
      }

      // Rescales the input between 0.0 and 1.0
      incomingValue = (incomingValue - DEAD_ZONE) * (1.0f / (1.0f - DEAD_ZONE));

      F32 clickTime = MIN_CLICK_TIME + (MAX_CLICK_TIME - MIN_CLICK_TIME) * (1.0f - incomingValue);
      clickTime *= *decay;

      if (clickTime < (curTime - *lastClickTime))
      {
         *decay *= 0.9f;
         if (*decay < 0.2f)
         {
            *decay = 0.2f;
         }

         *lastClickTime = curTime;

         bool negative = (inputEvent.fValue < 0.0f);

         switch (inputEvent.objInst)
         {
         case XI_LEFT_TRIGGER:
         case XI_RIGHT_TRIGGER:
            return mFirstResponder->onGamepadTrigger(mLastEvent);

         case SI_ZAXIS:
         case SI_YAXIS:
         case XI_THUMBLY:
         case XI_THUMBRY:
            if (negative)
            {
               return mFirstResponder->onGamepadAxisDown(mLastEvent);
            }
            else
            {
               return mFirstResponder->onGamepadAxisUp(mLastEvent);
            }

         case SI_XAXIS:
         case XI_THUMBLX:
         case XI_THUMBRX:
         default:
            if (negative)
            {
               return mFirstResponder->onGamepadAxisLeft(mLastEvent);
            }
            else
            {
               return mFirstResponder->onGamepadAxisRight(mLastEvent);
            }
         }
      }
   }  
   return false;
}

void GuiCanvas::rootMouseDown(const GuiEvent &event)
{
   mPrevMouseTime = Platform::getVirtualMilliseconds();
   mMouseButtonDown = true;

   //pass the event to the mouse locked control
   if (bool(mMouseCapturedControl))
      mMouseCapturedControl->onMouseDown(event);
   else
   {
      //else pass it to whoever is underneath the cursor
      iterator i;
      i = end();
      while (i != begin())
      {
         i--;
         GuiControl *ctrl = static_cast<GuiControl *>(*i);
         GuiControl *controlHit = ctrl->findHitControl( event.mousePoint - ctrl->getPosition() );

         //see if the controlHit is a modeless dialog...
         if( !controlHit->getControlProfile()->mModal )
            continue;
         else
         {
            controlHit->onMouseDown(event);
            break;
         }
      }
   }

   if (bool(mMouseControl))
      mMouseControlClicked = true;
}

void GuiCanvas::findMouseControl(const GuiEvent &event)
{
   // Any children at all?
   if(size() == 0)
   {
      mMouseControl = NULL;
      return;
   }

   // Otherwise, check the point and find the overlapped control.
   GuiControl *controlHit = findHitControl(event.mousePoint);
   if(controlHit != static_cast<GuiControl*>(mMouseControl))
   {
      if(bool(mMouseControl))
         mMouseControl->onMouseLeave(event);
      mMouseControl = controlHit;
      mMouseControl->onMouseEnter(event);
   }
}

void GuiCanvas::refreshMouseControl()
{
   GuiEvent evt;
   evt.mousePoint.x = S32(mCursorPt.x);
   evt.mousePoint.y = S32(mCursorPt.y);
   findMouseControl(evt);
}

void GuiCanvas::checkLockMouseMove( const GuiEvent& event )
{
   GuiControl* controlHit = findHitControl( event.mousePoint );
   if( controlHit != mMouseControl )
   {
      if( mMouseControl == mMouseCapturedControl )
         mMouseCapturedControl->onMouseLeave( event );
      else if( controlHit == mMouseCapturedControl )
         mMouseCapturedControl->onMouseEnter( event );
         
      mMouseControl = controlHit;
   }
}

void GuiCanvas::rootMouseUp(const GuiEvent &event)
{
   mPrevMouseTime = Platform::getVirtualMilliseconds();
   mMouseButtonDown = false;

   // pass the event to the mouse locked control
   if (bool(mMouseCapturedControl))
   {
      checkLockMouseMove( event );
      mMouseCapturedControl->onMouseUp(event);
   }
   else
   {
      findMouseControl(event);
      if(bool(mMouseControl))
         mMouseControl->onMouseUp(event);
   }
}

void GuiCanvas::rootMouseDragged(const GuiEvent &event)
{
   //pass the event to the mouse locked control
   if (bool(mMouseCapturedControl))
   {
      checkLockMouseMove( event );
      mMouseCapturedControl->onMouseDragged(event);
   }
   else
   {
      findMouseControl(event);
      if(bool(mMouseControl))
         mMouseControl->onMouseDragged(event);
   }
}

void GuiCanvas::rootMouseMove(const GuiEvent &event)
{   
   if (bool(mMouseCapturedControl))
   {
      mMouseCapturedControl->onMouseMove(event);
   }
   else
   {
      findMouseControl(event);
      if(bool(mMouseControl))
         mMouseControl->onMouseMove(event);
   }
}

void GuiCanvas::rootRightMouseDown(const GuiEvent &event)
{
   mPrevMouseTime = Platform::getVirtualMilliseconds();
   mMouseRightButtonDown = true;

   if (bool(mMouseCapturedControl))
   {
      checkLockMouseMove( event );
      mMouseCapturedControl->onRightMouseDown(event);
   }
   else
   {
      findMouseControl(event);

      if(bool(mMouseControl))
      {
         mMouseControl->onRightMouseDown(event);
      }
   }
}

void GuiCanvas::rootRightMouseUp(const GuiEvent &event)
{
   mPrevMouseTime = Platform::getVirtualMilliseconds();
   mMouseRightButtonDown = false;

   if (bool(mMouseCapturedControl))
      mMouseCapturedControl->onRightMouseUp(event);
   else
   {
      findMouseControl(event);

      if(bool(mMouseControl))
         mMouseControl->onRightMouseUp(event);
   }
}

void GuiCanvas::rootRightMouseDragged(const GuiEvent &event)
{
   mPrevMouseTime = Platform::getVirtualMilliseconds();

   if (bool(mMouseCapturedControl))
   {
      mMouseCapturedControl->onRightMouseDragged(event);
   }
   else
   {
      findMouseControl(event);

      if(bool(mMouseControl))
         mMouseControl->onRightMouseDragged(event);
   }
}

void GuiCanvas::rootMiddleMouseDown(const GuiEvent &event)
{
   mPrevMouseTime = Platform::getVirtualMilliseconds();
   mMouseMiddleButtonDown = true;

   if (bool(mMouseCapturedControl))
      mMouseCapturedControl->onMiddleMouseDown(event);
   else
   {
      findMouseControl(event);

      if(bool(mMouseControl))
      {
         mMouseControl->onMiddleMouseDown(event);
      }
   }
}

void GuiCanvas::rootMiddleMouseUp(const GuiEvent &event)
{
   mPrevMouseTime = Platform::getVirtualMilliseconds();
   mMouseMiddleButtonDown = false;

   if (bool(mMouseCapturedControl))
      mMouseCapturedControl->onMiddleMouseUp(event);
   else
   {
      findMouseControl(event);

      if(bool(mMouseControl))
         mMouseControl->onMiddleMouseUp(event);
   }
}

void GuiCanvas::rootMiddleMouseDragged(const GuiEvent &event)
{
   mPrevMouseTime = Platform::getVirtualMilliseconds();

   if (bool(mMouseCapturedControl))
   {
      checkLockMouseMove( event );
      mMouseCapturedControl->onMiddleMouseDragged(event);
   }
   else
   {
      findMouseControl(event);

      if(bool(mMouseControl))
         mMouseControl->onMiddleMouseDragged(event);
   }
}

bool GuiCanvas::rootMouseWheelUp(const GuiEvent &event)
{
   if (bool(mMouseCapturedControl))
      return mMouseCapturedControl->onMouseWheelUp(event);
   else
   {
      findMouseControl(event);

      if (bool(mMouseControl))
         return mMouseControl->onMouseWheelUp(event);
   }

   return false;
}

bool GuiCanvas::rootMouseWheelDown(const GuiEvent &event)
{
   if (bool(mMouseCapturedControl))
      return mMouseCapturedControl->onMouseWheelDown(event);
   else
   {
      findMouseControl(event);

      if (bool(mMouseControl))
         return mMouseControl->onMouseWheelDown(event);
   }

   return false;
}

void GuiCanvas::setContentControl(GuiControl *gui)
{
   // Skip out if we got passed NULL (why would that happen?)
   if(!gui)
      return;

   GuiControl *oldContent = getContentControl();
   if(oldContent)
      Con::executef(oldContent, "onUnsetContent", Con::getIntArg(gui->getId()));

   //remove all dialogs on layer 0
   U32 index = 0;
   while (size() > index)
   {
      GuiControl *ctrl = static_cast<GuiControl*>((*this)[index]);
      if (ctrl == gui || ctrl->mLayer != 0)
         index++;

      Sim::getGuiGroup()->addObject( ctrl );
   }

   // set current menu bar
   setMenuBar( mMenuBarCtrl );

   // lose the first responder from the old GUI
   GuiControl* responder = gui->findFirstTabable();
   if(responder)
      responder->setFirstResponder();

   //add the gui to the front
   if(!size() || gui != (*this)[0])
   {
      // automatically wakes objects in GuiControl::onWake
      addObject(gui);
      if (size() >= 2)
         reOrder(gui, *begin());
   }
   //refresh the entire gui
   resetUpdateRegions();

   //rebuild the accelerator map
   mAcceleratorMap.clear();

   for(iterator i = end(); i != begin() ; )
   {
      i--;
      GuiControl *ctrl = static_cast<GuiControl *>(*i);
      ctrl->buildAcceleratorMap();

      if (ctrl->getControlProfile()->mModal)
         break;
   }
   refreshMouseControl();

   // Force the canvas to update the sizing of the new content control
   maintainSizing();

   // Do this last so onWake gets called first
   Con::executef(gui, "onSetContent", Con::getIntArg(oldContent ? oldContent->getId() : 0));
}

GuiControl *GuiCanvas::getContentControl()
{
   if(size() > 0)
      return (GuiControl *) first();
   return NULL;
}

void GuiCanvas::pushDialogControl(GuiControl *gui, S32 layer, bool center)
{
   if( center )
      gui->setPosition( getExtent().x / 2 - gui->getExtent().x / 2,
                        getExtent().y / 2 - gui->getExtent().y / 2 );

   //add the gui
   gui->mLayer = layer;

   // GuiControl::addObject wakes the object
   addObject(gui);

   //reorder it to the correct layer
   iterator i;
   for (i = begin(); i != end(); i++)
   {
      GuiControl *ctrl = static_cast<GuiControl*>(*i);
      if (ctrl->mLayer > gui->mLayer)
      {
         reOrder(gui, ctrl);
         break;
      }
   }

   //call the dialog push method
   gui->onDialogPush();

   //find the first responder
   GuiControl* responder = gui->findFirstTabable();
   if(responder)
      responder->setFirstResponder();

   // call the 'onWake' method?
   //if(wakedGui)
   //   Con::executef(gui, 1, "onWake");

   //refresh the entire gui
   resetUpdateRegions();

   //rebuild the accelerator map
   mAcceleratorMap.clear();
   if (size() > 0)
   {
      GuiControl *ctrl = static_cast<GuiControl*>(last());
      ctrl->buildAcceleratorMap();
   }

   refreshMouseControl();

   // I don't see the purpose of this, and it's causing issues when showing, for instance the 
   //  metrics dialog while in a 3d scene, causing the cursor to be shown even when the mouse
   //  is locked [4/25/2007 justind]
   //if(gui->mProfile && gui->mProfile->mModal)
   //   mPlatformWindow->getCursorController()->pushCursor(PlatformCursorController::curArrow);
}

void GuiCanvas::popDialogControl(GuiControl *gui)
{
   if (size() < 1)
      return;

   //first, find the dialog, and call the "onDialogPop()" method
   GuiControl *ctrl = NULL;
   if (gui)
   {
      //make sure the gui really exists on the stack
      iterator i;
      bool found = false;
      for(i = begin(); i != end(); i++)
      {
         GuiControl *check = static_cast<GuiControl *>(*i);
         if (check == gui)
         {
            ctrl = check;
            found = true;
         }
      }

      if (!found)
         return;
   }
   else
      ctrl = static_cast<GuiControl*>(last());

   //call the "on pop" function
   ctrl->onDialogPop();

   //now pop the last child (will sleep if awake)
   Sim::getGuiGroup()->addObject(ctrl);

   if (size() > 0)
   {
      GuiControl *ctrl = static_cast<GuiControl *>(last());
      if( ctrl->getFirstResponder() )
         ctrl->getFirstResponder()->setFirstResponder();
   }
   else
   {
      setFirstResponder(NULL);
   }

   //refresh the entire gui
   resetUpdateRegions();

   //rebuild the accelerator map
   mAcceleratorMap.clear();

   if (size() > 0)
   {
      GuiControl *ctrl = static_cast<GuiControl*>(last());
      ctrl->buildAcceleratorMap();
   }
   refreshMouseControl();
}

void GuiCanvas::popDialogControl(S32 layer)
{
   if (size() < 1)
      return;

   GuiControl *ctrl = NULL;
   iterator i = end(); // find in z order (last to first)
   while (i != begin())
   {
      i--;
      ctrl = static_cast<GuiControl*>(*i);
      if (ctrl->mLayer == layer)
         break;
   }
   if (ctrl)
      popDialogControl(ctrl);
}

void GuiCanvas::mouseLock(GuiControl *lockingControl)
{
   if (bool(mMouseCapturedControl))
      return;

   mMouseCapturedControl = lockingControl;

   if(mMouseControl && mMouseControl != mMouseCapturedControl)
   {
      GuiEvent evt;
      evt.mousePoint.x = S32(mCursorPt.x);
      evt.mousePoint.y = S32(mCursorPt.y);

      mMouseControl->onMouseLeave(evt);
   }
}

void GuiCanvas::mouseUnlock(GuiControl *lockingControl)
{
   if (static_cast<GuiControl*>(mMouseCapturedControl) != lockingControl)
      return;

   GuiEvent evt;
   evt.mousePoint.x = S32(mCursorPt.x);
   evt.mousePoint.y = S32(mCursorPt.y);

   GuiControl * controlHit = findHitControl(evt.mousePoint);
   if(controlHit != mMouseCapturedControl)
   {
      mMouseControl = controlHit;
      mMouseControlClicked = false;
      if(bool(mMouseControl))
         mMouseControl->onMouseEnter(evt);
   }
   mMouseCapturedControl = NULL;
}

void GuiCanvas::paint()
{
   resetUpdateRegions();

   // inhibit explicit refreshes in the case we're swapped out
   if( mPlatformWindow && mPlatformWindow->isVisible() && GFX->allowRender())
      mPlatformWindow->displayEvent.trigger(mPlatformWindow->getWindowId());
}

void GuiCanvas::repaint(U32 elapsedMS)
{
   // Make sure we have a window.
   if ( !mPlatformWindow )
      return;

   // Has enough time elapsed?
   U32 elapsed = Platform::getRealMilliseconds() - mLastRenderMs;
   if (elapsed < elapsedMS)
      return;

   // Do the render.
   resetUpdateRegions();
   handlePaintEvent(mPlatformWindow->getWindowId());
}

void GuiCanvas::maintainSizing()
{
   Point2I size = getWindowSize();

   if(size.x == -1 || size.y == -1)
      return;

   RectI screenRect(0, 0, size.x, size.y);
   setBounds(screenRect);

   // all bottom level controls should be the same dimensions as the canvas
   // this is necessary for passing mouse events accurately
   iterator i;
   for (i = begin(); i != end(); i++)
   {
      AssertFatal(static_cast<GuiControl*>((*i))->isAwake(), "GuiCanvas::maintainSizing - ctrl is not awake");
      GuiControl *ctrl = static_cast<GuiControl*>(*i);
      Point2I ext = ctrl->getExtent();
      Point2I pos = ctrl->getPosition();
      Point2I newExt = screenRect.extent;
      Point2I newPos = screenRect.point;

      // if menubar is active displace content gui control
      if( mMenuBarCtrl && (ctrl == getContentControl()) )
      {          
          const SimObject *menu = mMenuBarCtrl->findObjectByInternalName( StringTable->insert("menubar"), true);

          if( !menu )
              continue;

          AssertFatal( dynamic_cast<const GuiControl*>(menu), "");

          const U32 yOffset = static_cast<const GuiControl*>(menu)->getExtent().y;
          newPos.y += yOffset;
          newExt.y -= yOffset;
      }

      if(pos != newPos || ext != newExt)
      {
         ctrl->resize(newPos, newExt);
         resetUpdateRegions();
      }
   }

}

void GuiCanvas::setupFences()
{
   // Destroy old fences
   SAFE_DELETE_ARRAY( mFences );

   // Now create the new ones
   if( mNumFences > 0 )
   {
      mFences = new GFXFence*[mNumFences];

      // Allocate the new fences
      for( S32 i = 0; i < mNumFences; i++ )
         mFences[i] = GFX->createFence();
   }

   // Reset state
   mNextFenceIdx = 0;
}

void GuiCanvas::renderFrame(bool preRenderOnly, bool bufferSwap /* = true */)
{
   AssertISV(mPlatformWindow, "GuiCanvas::renderFrame - no window present!");
   if(!mPlatformWindow->isVisible() || !GFX->allowRender() || GFX->canCurrentlyRender())
      return;

   PROFILE_START(CanvasPreRender);

   // Set our window as the current render target so we can see outputs.
   GFX->setActiveRenderTarget(mPlatformWindow->getGFXTarget());

   if (!GFX->getActiveRenderTarget())
   {
      PROFILE_END();
      return;
   }

#ifdef TORQUE_GFX_STATE_DEBUG
   GFX->getDebugStateManager()->startFrame();
#endif

   GFXTarget* renderTarget = GFX->getActiveRenderTarget();
   if (renderTarget == NULL)
   {
      PROFILE_END();
      return;
   }

   // Make sure the root control is the size of the canvas.
   Point2I size = renderTarget->getSize();

   if(size.x == 0 || size.y == 0)
   {
      PROFILE_END();
      return;
   }

   RectI screenRect(0, 0, size.x, size.y);

   maintainSizing();

   //preRender (recursive) all controls
   preRender();

   PROFILE_END();

   // Are we just doing pre-render?
   if(preRenderOnly)
      return;

   // Signal the interested parties.
   GuiCanvas::getGuiCanvasFrameSignal().trigger(true);
      
   // Gross hack to make sure we don't end up with advanced lighting and msaa 
   // at the same time, which causes artifacts. At the same time we don't 
   // want to just throw the settings the user has chosen if the light manager 
   // changes at a later time.

   GFXVideoMode mode = mPlatformWindow->getVideoMode();
   if ( dStricmp( LIGHTMGR->getId(), "ADVLM" ) == 0 && mode.antialiasLevel > 0 )   
   {
      const char *pref = Con::getVariable( "$pref::Video::mode" );
      mode.parseFromString( pref );
      mode.antialiasLevel = 0;
      mPlatformWindow->setVideoMode(mode);

      Con::printf( "AntiAliasing has been disabled; it is not compatible with AdvancedLighting." );
   }
   else if ( dStricmp( LIGHTMGR->getId(), "BLM" ) == 0)
   {
      const char *pref = Con::getVariable( "$pref::Video::mode" );

      U32 prefAA = dAtoi( StringUnit::getUnit(pref, 5, " ") );
      if ( prefAA != mode.antialiasLevel )
      {
         mode.parseFromString( pref );
         mPlatformWindow->setVideoMode(mode);

         Con::printf( "AntiAliasing has been enabled while running BasicLighting." );
      }
   }

   // for now, just always reset the update regions - this is a
   // fix for FSAA on ATI cards
   resetUpdateRegions();

   PROFILE_START(CanvasRenderControls);

   // Draw the mouse
   GuiCursor *mouseCursor = NULL;
   bool cursorVisible = true;

   if(bool(mMouseCapturedControl))
      mMouseCapturedControl->getCursor(mouseCursor, cursorVisible, mLastEvent);
   else if(bool(mMouseControl))
      mMouseControl->getCursor(mouseCursor, cursorVisible, mLastEvent);

   Point2I cursorPos((S32)mCursorPt.x, (S32)mCursorPt.y);
   if(!mouseCursor)
      mouseCursor = mDefaultCursor;

   if(mLastCursorEnabled && mLastCursor)
   {
      Point2I spot = mLastCursor->getHotSpot();
      Point2I cext = mLastCursor->getExtent();
      Point2I pos = mLastCursorPt - spot;
      addUpdateRegion(pos - Point2I(2, 2), Point2I(cext.x + 4, cext.y + 4));
   }

   if(cursorVisible && mouseCursor)
   {
      Point2I spot = mouseCursor->getHotSpot();
      Point2I cext = mouseCursor->getExtent();
      Point2I pos = cursorPos - spot;

      addUpdateRegion(pos - Point2I(2, 2), Point2I(cext.x + 4, cext.y + 4));
   }

   mLastCursorEnabled = cursorVisible;
   mLastCursor = mouseCursor;
   mLastCursorPt = cursorPos;

   // Begin GFX
   PROFILE_START(GFXBeginScene);

   bool beginSceneRes = GFX->beginScene();

   PROFILE_END();

   // Render all offscreen canvas objects here since we may need them in the render loop
   if (GuiOffscreenCanvas::sList.size() != 0)
   {
      // Reset the entire state since oculus shit will have barfed it.
      GFX->disableShaders(true);
      GFX->updateStates(true);

      for (Vector<GuiOffscreenCanvas*>::iterator itr = GuiOffscreenCanvas::sList.begin(); itr != GuiOffscreenCanvas::sList.end(); itr++)
      {
         (*itr)->renderFrame(false, false);
      }

      GFX->setActiveRenderTarget(renderTarget);
   }

   // Can't render if waiting for device to reset.   
   if ( !beginSceneRes )
   {      
      PROFILE_END(); // CanvasRenderControls
      
      // Since we already triggered the signal once for begin-of-frame,
      // we should be consistent and trigger it again for end-of-frame.
      GuiCanvas::getGuiCanvasFrameSignal().trigger(false);

      return;
   }

   // Clear the current viewport area
   GFX->setViewport( screenRect );
   GFX->clear( GFXClearZBuffer | GFXClearStencil | GFXClearTarget, gCanvasClearColor, 1.0f, 0 );

   resetUpdateRegions();

   // Make sure we have a clean matrix state 
   // before we start rendering anything!   
   GFX->setWorldMatrix( MatrixF::Identity );
   GFX->setViewMatrix( MatrixF::Identity );
   GFX->setProjectionMatrix( MatrixF::Identity );

   // If we're taking a screenshot then let it have
   // a chance at altering the view matrix.
   if ( gScreenShot && gScreenShot->isPending() )
      gScreenShot->tileGui( size );

   RectI updateUnion;
   buildUpdateUnion(&updateUnion);
   if (updateUnion.intersect(screenRect))
   {
      // Render active GUI Dialogs
      for(iterator i = begin(); i != end(); i++)
      {
         // Get the control
         GuiControl *contentCtrl = static_cast<GuiControl*>(*i);
         
         GFX->setClipRect( updateUnion );
         GFX->setStateBlock(mDefaultGuiSB);
         
         contentCtrl->onRender(contentCtrl->getPosition(), updateUnion);
      }

      // Fill Black if no Dialogs
      if(this->size() == 0)
         GFX->clear( GFXClearTarget, ColorI(0,0,0,0), 1.0f, 0 );

      // Tooltip resource
      if(bool(mMouseControl))
      {
         U32 curTime = Platform::getRealMilliseconds();
         if(mHoverControl == mMouseControl)
         {
            if(mHoverPositionSet || (curTime - mHoverControlStart) >= mHoverControl->mTipHoverTime || (curTime - mHoverLeftControlTime) <= mHoverControl->mTipHoverTime)
            {
               if(!mHoverPositionSet)
               {
                  mHoverPosition = cursorPos;
               }
               mHoverPositionSet = mMouseControl->mRenderTooltipDelegate( mHoverPosition, cursorPos, NULL );
            }

         } 
         else
         {
            if(mHoverPositionSet)
            {
               mHoverLeftControlTime = curTime;
               mHoverPositionSet = false;
            }
            mHoverControl = mMouseControl;
            mHoverControlStart = curTime;
         }
      }

      GFX->setClipRect( updateUnion );

      // Draw an ugly box if we don't have a cursor available...
      //if (mCursorEnabled && mShowCursor && !mouseCursor)
      //{
      //   GFX->drawRectFill( RectI( mCursorPt.x, mCursorPt.y, mCursorPt.x + 2, mCursorPt.y + 2 ), ColorI( 255, 0, 0 ) );
      //}


      // CodeReview - Make sure our bitmap modulation is clear or else there's a black modulation
      // that ruins rendering of textures at startup.. This was done in mouseCursor 
      // onRender and so at startup when it wasn't called the modulation was black, ruining
      // the loading screen display. This fixes the issue, but is it only masking a deeper issue
      // in GFX with regard to gui rendering? [5/3/2007 justind]
      GFX->getDrawUtil()->clearBitmapModulation();

      // Really draw the cursor. :)
      // Only if the platform cursor controller is missing or the platform cursor
      // isn't visible.
      if (!mPlatformWindow->getCursorController() || (mCursorEnabled && mouseCursor && mShowCursor && 
         !mPlatformWindow->getCursorController()->isCursorVisible()))
      {
         Point2I pos((S32)mCursorPt.x, (S32)mCursorPt.y);
         Point2I spot = mouseCursor->getHotSpot();

         pos -= spot;
         mouseCursor->render(pos);
      }
   }

   // Render all RTT end of frame updates HERE
   //DynamicTexture::updateScreenTextures();
   //DynamicTexture::updateEndOfFrameTextures();
   // mPending is set when the console function "screenShot()" is called
   // this situation is necessary because it needs to take the screenshot
   // before the buffers swap

   PROFILE_END();

   // Fence logic here, because this is where endScene is called.
   if( mNumFences > 0 )
   {
      // Issue next fence
      mFences[mNextFenceIdx]->issue();

      mNextFenceIdx++;
      
      // Wrap the next fence around to first if we're maxxed
      if( mNextFenceIdx >= mNumFences )
         mNextFenceIdx = 0;

      // Block on previous fence
      mFences[mNextFenceIdx]->block();
   }

   PROFILE_START(GFXEndScene);
   GFX->endScene();
   PROFILE_END();
   
   GFX->getDeviceEventSignal().trigger( GFXDevice::dePostFrame );
   swapBuffers();

   GuiCanvas::getGuiCanvasFrameSignal().trigger(false);

#ifdef TORQUE_GFX_STATE_DEBUG
   GFX->getDebugStateManager()->endFrame();
#endif

   // Keep track of the last time we rendered.
   mLastRenderMs = Platform::getRealMilliseconds();
}

GuiCanvas::GuiCanvasFrameSignal& GuiCanvas::getGuiCanvasFrameSignal()
{
   static GuiCanvasFrameSignal theSignal;
   return theSignal;
}

void GuiCanvas::swapBuffers()
{
   AssertISV(mPlatformWindow, "GuiCanvas::swapBuffers - no window present!");
   if(!mPlatformWindow->isVisible())
      return;

   PROFILE_START(SwapBuffers);
   mPlatformWindow->getGFXTarget()->present();
   PROFILE_END();
}

void GuiCanvas::buildUpdateUnion(RectI *updateUnion)
{
   *updateUnion = mOldUpdateRects[0];

   //the update region should encompass the oldUpdateRects, and the curUpdateRect
   Point2I upperL;
   Point2I lowerR;

   upperL.x = getMin(mOldUpdateRects[0].point.x, mOldUpdateRects[1].point.x);
   upperL.x = getMin(upperL.x, mCurUpdateRect.point.x);

   upperL.y = getMin(mOldUpdateRects[0].point.y, mOldUpdateRects[1].point.y);
   upperL.y = getMin(upperL.y, mCurUpdateRect.point.y);

   lowerR.x = getMax(mOldUpdateRects[0].point.x + mOldUpdateRects[0].extent.x, mOldUpdateRects[1].point.x + mOldUpdateRects[1].extent.x);
   lowerR.x = getMax(lowerR.x, mCurUpdateRect.point.x + mCurUpdateRect.extent.x);

   lowerR.y = getMax(mOldUpdateRects[0].point.y + mOldUpdateRects[0].extent.y, mOldUpdateRects[1].point.y + mOldUpdateRects[1].extent.y);
   lowerR.y = getMax(lowerR.y, mCurUpdateRect.point.y + mCurUpdateRect.extent.y);

   updateUnion->point = upperL;
   updateUnion->extent = lowerR - upperL;

   //shift the oldUpdateRects
   mOldUpdateRects[0] = mOldUpdateRects[1];
   mOldUpdateRects[1] = mCurUpdateRect;

   mCurUpdateRect.point.set(0,0);
   mCurUpdateRect.extent.set(0,0);
}

void GuiCanvas::addUpdateRegion(Point2I pos, Point2I ext)
{
   if(mCurUpdateRect.extent.x == 0)
   {
      mCurUpdateRect.point = pos;
      mCurUpdateRect.extent = ext;
   }
   else
   {
      Point2I upperL;
      upperL.x = getMin(mCurUpdateRect.point.x, pos.x);
      upperL.y = getMin(mCurUpdateRect.point.y, pos.y);
      Point2I lowerR;
      lowerR.x = getMax(mCurUpdateRect.point.x + mCurUpdateRect.extent.x, pos.x + ext.x);
      lowerR.y = getMax(mCurUpdateRect.point.y + mCurUpdateRect.extent.y, pos.y + ext.y);
      mCurUpdateRect.point = upperL;
      mCurUpdateRect.extent = lowerR - upperL;
   }
}

void GuiCanvas::resetUpdateRegions()
{
   //DEBUG - get surface width and height
   mOldUpdateRects[0] = getBounds();
   mOldUpdateRects[1] = mOldUpdateRects[0];
   mCurUpdateRect = mOldUpdateRects[0];
}

void GuiCanvas::setFirstResponder( GuiControl* newResponder )
{
   GuiControl* oldResponder = mFirstResponder;
   Parent::setFirstResponder( newResponder );
   
   if( oldResponder == mFirstResponder )
      return;

   if( oldResponder && ( oldResponder != newResponder ) )
      oldResponder->onLoseFirstResponder();
      
   if( newResponder && ( newResponder != oldResponder ) )
      newResponder->onGainFirstResponder();
}

DefineEngineMethod( GuiCanvas, getContent, S32, (),,
               "@brief Get the GuiControl which is being used as the content.\n\n"

               "@tsexample\n"
               "Canvas.getContent();\n"
               "@endtsexample\n\n"

               "@return ID of current content control")
{
   GuiControl *ctrl = object->getContentControl();
   if(ctrl)
      return ctrl->getId();
   return -1;
}

DefineEngineMethod( GuiCanvas, setContent, void, (GuiControl* ctrl),,
               "@brief Set the content of the canvas to a specified control.\n\n"

               "@param ctrl ID or name of GuiControl to set content to\n\n"

               "@tsexample\n"
               "Canvas.setContent(PlayGui);\n"
               "@endtsexample\n\n")
{
   // Not using old error reporting until we modify the engineAPI - mperry

   //GuiControl *gui = NULL;
 //  if(argv[2][0])
 //  {
 //     if (!Sim::findObject(argv[2], gui))
 //     {
 //        Con::printf("%s(): Invalid control: %s", argv[0], argv[2]);
 //        return;
 //     }
 //  }

   if(!ctrl)
   {
      Con::errorf("GuiCanvas::setContent - Invalid control specified')");
      return;
   }

   //set the new content control
   object->setContentControl(ctrl);
}

ConsoleDocFragment _pushDialog(
   "@brief Adds a dialog control onto the stack of dialogs\n\n"
   "@param ctrl Dialog to add\n"
   "@param layer Layer to put dialog on (optional)\n"
   "@param center True to center dialog on canvas (optional)\n\n"
   "@tsexample\n"
   "Canvas.pushDialog(RecordingsDlg);\n"
   "@endtsexample\n\n",
   "GuiCanvas",
   "void pushDialog( GuiControl ctrl, int layer=0, bool center=false);"
);

DefineConsoleMethod( GuiCanvas, pushDialog, void, (const char * ctrlName, S32 layer, bool center), ( 0, false), "(GuiControl ctrl, int layer=0, bool center=false)"
           "@hide")
{
   GuiControl *gui;

   if (! Sim::findObject(ctrlName, gui))
   {
      Con::printf("pushDialog(): Invalid control: %s", ctrlName);
      return;
   }

   //find the layer

   //set the new content control
   object->pushDialogControl(gui, layer, center);
}

ConsoleDocFragment _popDialog1(
   "@brief Removes a specific dialog control\n\n"
   "@param ctrl Dialog to pop\n"
   "@tsexample\n"
   "Canvas.popDialog(RecordingsDlg);\n"
   "@endtsexample\n\n",
   "GuiCanvas",
   "void popDialog( GuiControl ctrl);"
);

ConsoleDocFragment _popDialog2(
   "@brief Removes a dialog at the front most layer\n\n"
   "@tsexample\n"
   "// Pops whatever is on layer 0\n"
   "Canvas.popDialog();\n"
   "@endtsexample\n\n",
   "GuiCanvas",
   "void popDialog();"
);

<<<<<<< HEAD
DefineConsoleMethod( GuiCanvas, popDialog, void, (GuiControl * gui), (NULL), "(GuiControl ctrl=NULL)"
=======
DefineConsoleMethod( GuiCanvas, popDialog, void, (GuiControl * gui), (nullAsType<GuiControl*>()), "(GuiControl ctrl=NULL)"
>>>>>>> 18f77a24
           "@hide")
{
   if (gui)
      object->popDialogControl(gui);
   else
      object->popDialogControl();
}

ConsoleDocFragment _popLayer1(
   "@brief Removes the top most layer of dialogs\n\n"
   "@tsexample\n"
   "Canvas.popLayer();\n"
   "@endtsexample\n\n",
   "GuiCanvas",
   "void popLayer();"
);

ConsoleDocFragment _popLayer2(
   "@brief Removes a specified layer of dialogs\n\n"
   "@param layer Number of the layer to pop\n\n"
   "@tsexample\n"
   "Canvas.popLayer(1);\n"
   "@endtsexample\n\n",
   "GuiCanvas",
   "void popLayer(S32 layer);"
);

DefineConsoleMethod( GuiCanvas, popLayer, void, (S32 layer), (0), "(int layer)" 
           "@hide")
{

   object->popDialogControl(layer);
}

DefineEngineMethod( GuiCanvas, cursorOn, void, (),,
               "@brief Turns on the mouse cursor.\n\n"
               "@tsexample\n"
               "Canvas.cursorOn();\n"
               "@endtsexample\n\n")
{
   object->setCursorON(true);
}

DefineEngineMethod( GuiCanvas, cursorOff, void, (),,
                "@brief Turns on the mouse off.\n\n"
               "@tsexample\n"
               "Canvas.cursorOff();\n"
               "@endtsexample\n\n")
{
   object->setCursorON(false);
}


DefineEngineMethod( GuiCanvas, setCursor, void, (GuiCursor* cursor),,
               "@brief Sets the cursor for the canvas.\n\n"

               "@param cursor Name of the GuiCursor to use\n\n"

               "@tsexample\n"
               "Canvas.setCursor(\"DefaultCursor\");\n"
               "@endtsexample\n\n")
{
   if(!cursor)
   {
      Con::errorf("GuiCanvas::setCursor - Invalid GuiCursor name or ID");
      return;
   }
   object->setCursor(cursor);
}

DefineEngineMethod( GuiCanvas, renderFront, void, ( bool enable ),,
               "@brief This turns on/off front-buffer rendering.\n\n"

               "@param enable True if all rendering should be done to the front buffer\n\n"

               "@tsexample\n"
               "Canvas.renderFront(false);\n"
               "@endtsexample\n\n")
{
   object->setRenderFront(enable);
}

DefineEngineMethod( GuiCanvas, showCursor, void, (),,
               "@brief Enable rendering of the cursor.\n\n"

               "@tsexample\n"
               "Canvas.showCursor();\n"
               "@endtsexample\n\n")
{
   object->showCursor(true);
}

DefineEngineMethod( GuiCanvas, hideCursor, void, (),,
               "@brief Disable rendering of the cursor.\n\n"

               "@tsexample\n"
               "Canvas.hideCursor();\n"
               "@endtsexample\n\n")
{
   object->showCursor(false);
}

DefineEngineMethod( GuiCanvas, isCursorOn, bool, (),,
               "@brief Determines if mouse cursor is enabled.\n\n"

               "@tsexample\n"
               "// Is cursor on?\n"
               "if(Canvas.isCursorOn())\n"
               "  echo(\"Canvas cursor is on\");\n"
               "@endtsexample\n\n"
               "@return Returns true if the cursor is on.\n\n")
{
   return object->isCursorON();
}

DefineEngineMethod( GuiCanvas, isCursorShown, bool, (),,
               "@brief Determines if mouse cursor is rendering.\n\n"

               "@tsexample\n"
               "// Is cursor rendering?\n"
               "if(Canvas.isCursorShown())\n"
               "  echo(\"Canvas cursor is rendering\");\n"
               "@endtsexample\n\n"
               "@return Returns true if the cursor is rendering.\n\n")
{
   return object->isCursorShown();
}

DefineEngineMethod( GuiCanvas, repaint, void, ( S32 elapsedMS ), (0),
               "@brief Force canvas to redraw.\n"
               "If the elapsed time is greater than the time since the last paint "
               "then the repaint will be skipped.\n"
               "@param elapsedMS The optional elapsed time in milliseconds.\n\n"

               "@tsexample\n"
               "Canvas.repaint();\n"
               "@endtsexample\n\n")
{
   object->repaint(elapsedMS < 0 ? 0 : elapsedMS);
}

DefineEngineMethod( GuiCanvas, reset, void, (),,
               "@brief Reset the update regions for the canvas.\n\n"

               "@tsexample\n"
               "Canvas.reset();\n"
               "@endtsexample\n\n")
{
   object->resetUpdateRegions();
}

DefineEngineMethod( GuiCanvas, getCursorPos, Point2I, (),,
               "@brief Get the current position of the cursor in screen-space. Note that this position"
               " might be outside the Torque window. If you want to get the position within the Canvas,"
               " call screenToClient on the result.\n\n"
               "@see Canvas::screenToClient()\n\n"
               "@param param Description\n\n"
               "@tsexample\n"
               "%cursorPos = Canvas.getCursorPos();\n"
               "@endtsexample\n\n"
               "@return Screen coordinates of mouse cursor, in format \"X Y\"")
{
   return object->getCursorPos();
}

ConsoleDocFragment _setCursorPos1(
   "@brief Sets the position of the cursor\n\n"
   "@param pos Point, in screenspace for the cursor. Formatted as (\"x y\")\n\n"
   "@tsexample\n"
   "Canvas.setCursorPos(\"0 0\");\n"
   "@endtsexample\n\n",
   "GuiCanvas",
   "bool setCursorPos( Point2I pos );"
);
ConsoleDocFragment _setCursorPos2(
   "@brief Sets the position of the cursor\n\n"
   "@param posX X-coordinate, in screenspace for the cursor.\n"
   "@param posY Y-coordinate, in screenspace for the cursor.\n\n"
   "@tsexample\n"
   "Canvas.setCursorPos(0,0);\n"
   "@endtsexample\n\n",
   "GuiCanvas",
   "bool setCursorPos( F32 posX, F32 posY);"
);

DefineConsoleMethod( GuiCanvas, setCursorPos, void, (Point2I pos), , "(Point2I pos)"
           "@hide")
{

   object->setCursorPos(pos);
}

DefineEngineMethod( GuiCanvas, getMouseControl, S32, (),,
               "@brief Gets the gui control under the mouse.\n\n"
               "@tsexample\n"
               "%underMouse = Canvas.getMouseControl();\n"
               "@endtsexample\n\n"

               "@return ID of the gui control, if one was found. NULL otherwise")
{
   GuiControl* control = object->getMouseControl();
   if (control)
      return control->getId();
   
   return NULL;
}

DefineEngineFunction(excludeOtherInstance, bool, (const char* appIdentifer),,
                "@brief Used to exclude/prevent all other instances using the same identifier specified\n\n"

                "@note Not used on OSX, Xbox, or in Win debug builds\n\n"

                "@param appIdentifier Name of the app set up for exclusive use.\n"

                "@return False if another app is running that specified the same appIdentifier\n\n"

                "@ingroup Platform\n"
                "@ingroup GuiCore")
{
      // mac/360 can only run one instance in general.
#if !defined(TORQUE_OS_MAC) && !defined(TORQUE_OS_XENON) && !defined(TORQUE_DEBUG) && !defined(TORQUE_OS_LINUX)
   return Platform::excludeOtherInstances(appIdentifer);
#else
   // We can just return true if we get here.
   return true;
#endif
}

DefineEngineMethod( GuiCanvas, getExtent, Point2I, (),,
               "@brief Returns the dimensions of the canvas\n\n"

               "@tsexample\n"
               "%extent = Canvas.getExtent();\n"
               "@endtsexample\n\n"

               "@return Width and height of canvas. Formatted as numerical values in a single string \"# #\"")
{
   return object->getExtent();
}


DefineEngineMethod( GuiCanvas, setWindowTitle, void, ( const char* newTitle),,
               "@brief Change the title of the OS window.\n\n"

               "@param newTitle String containing the new name\n\n"

               "@tsexample\n"
               "Canvas.setWindowTitle(\"Documentation Rocks!\");\n"
               "@endtsexample\n\n")
{
   object->setWindowTitle(newTitle);
}


DefineEngineMethod( GuiCanvas, findFirstMatchingMonitor, S32, (const char* name),,
               "@brief Find the first monitor index that matches the given name.\n\n"
               "The actual match algorithm depends on the implementation.\n"
               "@param name The name to search for.\n\n"
               "@return The number of monitors attached to the system, including the default monoitor.")
{
   return PlatformWindowManager::get()->findFirstMatchingMonitor(name);
}

DefineEngineMethod( GuiCanvas, getMonitorCount, S32, (),,
               "@brief Gets the number of monitors attached to the system.\n\n"

               "@return The number of monitors attached to the system, including the default monoitor.")
{
   return PlatformWindowManager::get()->getMonitorCount();
}

DefineEngineMethod( GuiCanvas, getMonitorName, const char*, (S32 index),,
               "@brief Gets the name of the requested monitor.\n\n"
               "@param index The monitor index.\n\n"
               "@return The name of the requested monitor.")
{
   return PlatformWindowManager::get()->getMonitorName(index);
}

DefineEngineMethod( GuiCanvas, getMonitorRect, RectI, (S32 index),,
               "@brief Gets the region of the requested monitor.\n\n"
               "@param index The monitor index.\n\n"
               "@return The rectangular region of the requested monitor.")
{
   return PlatformWindowManager::get()->getMonitorRect(index);
}


DefineEngineMethod( GuiCanvas, getVideoMode, const char*, (),,
               "@brief Gets the current screen mode as a string.\n\n"

               "The return string will contain 5 values (width, height, fullscreen, bitdepth, refreshRate). "
               "You will need to parse out each one for individual use.\n\n"

               "@tsexample\n"
               "%screenWidth = getWord(Canvas.getVideoMode(), 0);\n"
               "%screenHeight = getWord(Canvas.getVideoMode(), 1);\n"
               "%isFullscreen = getWord(Canvas.getVideoMode(), 2);\n"
               "%bitdepth = getWord(Canvas.getVideoMode(), 3);\n"
               "%refreshRate = getWord(Canvas.getVideoMode(), 4);\n"
               "@endtsexample\n\n"

               "@return String formatted with screen width, screen height, screen mode, bit depth, and refresh rate.")
{
   // Grab the video mode.
   if (!object->getPlatformWindow())
      return "";

   GFXVideoMode vm = object->getPlatformWindow()->getVideoMode();
   char* buf = Con::getReturnBuffer(vm.toString());
   return buf;
}


DefineEngineMethod( GuiCanvas, getModeCount, S32, (),,
               "@brief Gets the number of modes available on this device.\n\n"

               "@param param Description\n\n"

               "@tsexample\n"
               "%modeCount = Canvas.getModeCount()\n"
               "@endtsexample\n\n"

               "@return The number of video modes supported by the device")
{
   if (!object->getPlatformWindow())
      return 0;

   // Grab the available mode list from the device.
   const Vector<GFXVideoMode>* const modeList = 
      object->getPlatformWindow()->getGFXDevice()->getVideoModeList();

   // Return the number of resolutions.
   return modeList->size();
}

DefineEngineMethod( GuiCanvas, getMode, const char*, (S32 modeId),,
               "@brief Gets information on the specified mode of this device.\n\n"
               "@param modeId Index of the mode to get data from.\n"
               "@return A video mode string given an adapter and mode index.\n\n"
               "@see GuiCanvas::getVideoMode()")
{
   if (!object->getPlatformWindow())
      return 0;

   // Grab the available mode list from the device.
   const Vector<GFXVideoMode>* const modeList = 
      object->getPlatformWindow()->getGFXDevice()->getVideoModeList();

   // Get the desired index and confirm it's valid.
   S32 idx = modeId;
   if((idx < 0) || (idx >= modeList->size()))
   {
      Con::errorf("GuiCanvas::getResolution - You requested an out of range index of %d. Please specify an index in the range [0, %d).", idx, modeList->size());
      return "";
   }

   // Great - we got something valid, so convert the videomode into a 
   // string and return to the user.
   GFXVideoMode vm = (*modeList)[idx];

   char *retString = Con::getReturnBuffer(vm.toString());
   return retString;
}


DefineEngineMethod( GuiCanvas, toggleFullscreen, void, (),,
               "@brief toggle canvas from fullscreen to windowed mode or back.\n\n"

               "@tsexample\n"
               "// If we are in windowed mode, the following will put is in fullscreen\n"
               "Canvas.toggleFullscreen();"
               "@endtsexample\n\n")
{
   if (Platform::getWebDeployment())
      return;

   if (!object->getPlatformWindow())
      return;

   if (Journal::IsRecording() || Journal::IsPlaying())   
      return;

   // Get the window's video mode.
   GFXVideoMode origMode = object->getPlatformWindow()->getVideoMode();
   
   // And grab the device its using.
   GFXDevice *device = object->getPlatformWindow()->getGFXDevice();

   // Toggle the fullscreen bit.
   GFXVideoMode newMode = origMode;
   newMode.fullScreen = !origMode.fullScreen;
   
   // CodeReview Toggling might be better served by reading the fullscreen
   //            or windowed video mode pref and setting that instead [bjg 5/2/07]

   if(newMode.fullScreen == true)
   {
      // Are we going to fullscreen? If so find the first matching resolution that
      // is equal to or bigger in size, and has same BPP - windows
      // are often strangely sized and will need to be adjusted to a viable
      // fullscreen res.

      for(S32 i=0; i<device->getVideoModeList()->size(); i++)
      {
         const GFXVideoMode &newVm = (*(device->getVideoModeList()))[i];

         if(newMode.resolution.x > newVm.resolution.x)
            continue;

         if(newMode.resolution.y > newVm.resolution.y)
            continue;

         if(newMode.bitDepth != newVm.bitDepth)
            continue;

         // Great - got a match.
         newMode = newVm;
         newMode.fullScreen = true;
         break;
      }
   }

   // Ok, we have new video mode. Set it!
   object->getPlatformWindow()->setVideoMode(newMode);
}


DefineEngineMethod( GuiCanvas, clientToScreen, Point2I, ( Point2I coordinate ),,
   "Translate a coordinate from canvas window-space to screen-space.\n"
   "@param coordinate The coordinate in window-space.\n"
   "@return The given coordinate translated to screen-space." )
{
   if( !object->getPlatformWindow() )
      return coordinate;
      
   return object->getPlatformWindow()->clientToScreen( coordinate );
}

DefineEngineMethod( GuiCanvas, screenToClient, Point2I, ( Point2I coordinate ),,
   "Translate a coordinate from screen-space to canvas window-space.\n"
   "@param coordinate The coordinate in screen-space.\n"
   "@return The given coordinate translated to window-space." )
{
   if( !object->getPlatformWindow() )
      return coordinate;
      
   return object->getPlatformWindow()->screenToClient( coordinate );
}

DefineEngineMethod( GuiCanvas, getWindowPosition, Point2I, (),,
   "Get the current position of the platform window associated with the canvas.\n"
   "@return The window position of the canvas in screen-space." )
{
   if( !object->getPlatformWindow() )
      return Point2I( 0, 0 );
      
   return object->getPlatformWindow()->getPosition();
}

DefineEngineMethod( GuiCanvas, setWindowPosition, void, ( Point2I position ),,
   "Set the position of the platform window associated with the canvas.\n"
   "@param position The new position of the window in screen-space." )
{
   if( !object->getPlatformWindow() )
      return;
      
   object->getPlatformWindow()->setPosition( position );
}

DefineConsoleMethod( GuiCanvas, isFullscreen, bool, (), , "() - Is this canvas currently fullscreen?" )
{
   if (Platform::getWebDeployment())
      return false;

   if (!object->getPlatformWindow())
      return false;

   return object->getPlatformWindow()->getVideoMode().fullScreen;
}

DefineConsoleMethod( GuiCanvas, minimizeWindow, void, (), , "() - minimize this canvas' window." )
{
   PlatformWindow* window = object->getPlatformWindow();
   if ( window )
      window->minimize();
}

DefineConsoleMethod( GuiCanvas, isMinimized, bool, (), , "()" )
{
   PlatformWindow* window = object->getPlatformWindow();
   if ( window )
      return window->isMinimized();

   return false;
}

DefineConsoleMethod( GuiCanvas, isMaximized, bool, (), , "()" )
{
   PlatformWindow* window = object->getPlatformWindow();
   if ( window )
      return window->isMaximized();

   return false;
}

DefineConsoleMethod( GuiCanvas, maximizeWindow, void, (), , "() - maximize this canvas' window." )
{
   PlatformWindow* window = object->getPlatformWindow();
   if ( window )
      window->maximize();
}

DefineConsoleMethod( GuiCanvas, restoreWindow, void, (), , "() - restore this canvas' window." )
{
   PlatformWindow* window = object->getPlatformWindow();
   if( window )
      window->restore();
}

DefineConsoleMethod( GuiCanvas, setFocus, void, (), , "() - Claim OS input focus for this canvas' window.")
{
   PlatformWindow* window = object->getPlatformWindow();
   if( window )
      window->setFocus();
}

DefineEngineMethod( GuiCanvas, setMenuBar, void, ( GuiControl* menu ),,
   "Translate a coordinate from canvas window-space to screen-space.\n"
   "@param coordinate The coordinate in window-space.\n"
   "@return The given coordinate translated to screen-space." )
{
   return object->setMenuBar( menu );
}

DefineConsoleMethod( GuiCanvas, setVideoMode, void, 
               (U32 width, U32 height, bool fullscreen, U32 bitDepth, U32 refreshRate, U32 antialiasLevel), 
               ( false, 0, 0, 0),
               "(int width, int height, bool fullscreen, [int bitDepth], [int refreshRate], [int antialiasLevel] )\n"
               "Change the video mode of this canvas. This method has the side effect of setting the $pref::Video::mode to the new values.\n\n"
               "\\param width The screen width to set.\n"
               "\\param height The screen height to set.\n"
               "\\param fullscreen Specify true to run fullscreen or false to run in a window\n"
               "\\param bitDepth [optional] The desired bit-depth. Defaults to the current setting. This parameter is ignored if you are running in a window.\n"
               "\\param refreshRate [optional] The desired refresh rate. Defaults to the current setting. This parameter is ignored if you are running in a window"
               "\\param antialiasLevel [optional] The level of anti-aliasing to apply 0 = none" )
{
   if (!object->getPlatformWindow())
      return;
   
   if (Journal::IsRecording() || Journal::IsPlaying())   
      return;

   // Update the video mode and tell the window to reset.
   GFXVideoMode vm = object->getPlatformWindow()->getVideoMode();


   bool changed = false;
   if (width == 0 && height > 0)
   {
      // Our width is 0 but our height isn't...
      // Try to find a matching width
      for(S32 i=0; i<object->getPlatformWindow()->getGFXDevice()->getVideoModeList()->size(); i++)
      {
         const GFXVideoMode &newVm = (*(object->getPlatformWindow()->getGFXDevice()->getVideoModeList()))[i];

         if(newVm.resolution.y == height)
         {
            width = newVm.resolution.x;
            changed = true;
            break;
         }
      }
   }
   else if (height == 0 && width > 0)
   {
      // Our height is 0 but our width isn't...
      // Try to find a matching height
      for(S32 i=0; i<object->getPlatformWindow()->getGFXDevice()->getVideoModeList()->size(); i++)
      {
         const GFXVideoMode &newVm = (*(object->getPlatformWindow()->getGFXDevice()->getVideoModeList()))[i];

         if(newVm.resolution.x == width)
         {
            height = newVm.resolution.y;
            changed = true;
            break;
         }
      }
   }

   if (width == 0 || height == 0)
   {
      // Got a bad size for both of our dimensions or one of our dimensions and
      // didn't get a match for the other default back to our current resolution
      width  = vm.resolution.x;
      height = vm.resolution.y;

      changed = true;
   }

   if (changed)
   {
      Con::errorf("GuiCanvas::setVideoMode(): Error - Invalid resolution of (%d, %d) - attempting (%d, %d)", width, height, width, height);
   }

   vm.resolution  = Point2I(width, height);
   vm.fullScreen  = fullscreen;

   if (Platform::getWebDeployment())
      vm.fullScreen  = false;

   // These optional params are set to default at construction of vm. If they
   // aren't specified, just leave them at whatever they were set to.
   if (bitDepth > 0)
   {
      vm.bitDepth = bitDepth;
   }

   if (refreshRate > 0)
   {
      vm.refreshRate = refreshRate;
   }

   if (antialiasLevel > 0)
   {
      vm.antialiasLevel = antialiasLevel;
   }

   object->getPlatformWindow()->setVideoMode(vm);

   // Store the new mode into a pref.
   Con::setVariable( "$pref::Video::mode", vm.toString() );
}

ConsoleMethod( GuiCanvas, showWindow, void, 2, 2, "" )
{
   if (!object->getPlatformWindow())
      return;

   object->getPlatformWindow()->show();
   WindowManager->setDisplayWindow(true);
   object->getPlatformWindow()->setDisplayWindow(true);
}

ConsoleMethod( GuiCanvas, hideWindow, void, 2, 2, "" )
{
   if (!object->getPlatformWindow())
      return;

   object->getPlatformWindow()->hide();
   WindowManager->setDisplayWindow(false);
   object->getPlatformWindow()->setDisplayWindow(false);
}

ConsoleMethod( GuiCanvas, cursorClick, void, 4, 4, "button, isDown" )
{
   const S32 buttonId = dAtoi(argv[2]);
   const bool isDown = dAtob(argv[3]);

   object->cursorClick(buttonId, isDown);
}

ConsoleMethod( GuiCanvas, cursorNudge, void, 4, 4, "x, y" )
{
   object->cursorNudge(dAtof(argv[2]), dAtof(argv[3]));
}<|MERGE_RESOLUTION|>--- conflicted
+++ resolved
@@ -2147,11 +2147,7 @@
    "void popDialog();"
 );
 
-<<<<<<< HEAD
-DefineConsoleMethod( GuiCanvas, popDialog, void, (GuiControl * gui), (NULL), "(GuiControl ctrl=NULL)"
-=======
 DefineConsoleMethod( GuiCanvas, popDialog, void, (GuiControl * gui), (nullAsType<GuiControl*>()), "(GuiControl ctrl=NULL)"
->>>>>>> 18f77a24
            "@hide")
 {
    if (gui)
