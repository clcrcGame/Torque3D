--- conflicted
+++ resolved
@@ -44,11 +44,7 @@
 #define TORQUE_GAME_ENGINE          3900
 
 /// Human readable engine version string.
-<<<<<<< HEAD
-#define TORQUE_GAME_ENGINE_VERSION_STRING  "3.10.0"
-=======
 #define TORQUE_GAME_ENGINE_VERSION_STRING  "3.9.0"
->>>>>>> bcce32a7
 
 /// Gets the engine version number.  The version number is specified as a global in version.cc
 U32 getVersionNumber();
