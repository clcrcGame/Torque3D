//-----------------------------------------------------------------------------
// Copyright (c) 2012 GarageGames, LLC
//
// Permission is hereby granted, free of charge, to any person obtaining a copy
// of this software and associated documentation files (the "Software"), to
// deal in the Software without restriction, including without limitation the
// rights to use, copy, modify, merge, publish, distribute, sublicense, and/or
// sell copies of the Software, and to permit persons to whom the Software is
// furnished to do so, subject to the following conditions:
//
// The above copyright notice and this permission notice shall be included in
// all copies or substantial portions of the Software.
//
// THE SOFTWARE IS PROVIDED "AS IS", WITHOUT WARRANTY OF ANY KIND, EXPRESS OR
// IMPLIED, INCLUDING BUT NOT LIMITED TO THE WARRANTIES OF MERCHANTABILITY,
// FITNESS FOR A PARTICULAR PURPOSE AND NONINFRINGEMENT. IN NO EVENT SHALL THE
// AUTHORS OR COPYRIGHT HOLDERS BE LIABLE FOR ANY CLAIM, DAMAGES OR OTHER
// LIABILITY, WHETHER IN AN ACTION OF CONTRACT, TORT OR OTHERWISE, ARISING
// FROM, OUT OF OR IN CONNECTION WITH THE SOFTWARE OR THE USE OR OTHER DEALINGS
// IN THE SOFTWARE.
//-----------------------------------------------------------------------------

#include "platform/platform.h"
#include "T3D/physics/physx3/px3Body.h"

#include "T3D/physics/physx3/px3.h"
#include "T3D/physics/physx3/px3Casts.h"
#include "T3D/physics/physx3/px3World.h"
#include "T3D/physics/physx3/px3Collision.h"

#include "console/console.h"
#include "console/consoleTypes.h"


Px3Body::Px3Body() :
   mActor( NULL ),
   mMaterial( NULL ),
   mWorld( NULL ),
   mBodyFlags( 0 ),
   mIsEnabled( true ),
   mIsStatic(false)
{
}

Px3Body::~Px3Body()
{
   _releaseActor();
}

void Px3Body::_releaseActor()
{
   if ( !mActor )
      return;

   mWorld->releaseWriteLock();

   mActor->userData = NULL;

   mActor->release();
   mActor = NULL;
   mBodyFlags = 0;

   if ( mMaterial )
   {
      mMaterial->release();
   }

   mColShape = NULL;
}

bool Px3Body::init(   PhysicsCollision *shape, 
                     F32 mass,
                     U32 bodyFlags,
                     SceneObject *obj, 
                     PhysicsWorld *world )
{
   AssertFatal( obj, "Px3Body::init - Got a null scene object!" );
   AssertFatal( world, "Px3Body::init - Got a null world!" );
   AssertFatal( dynamic_cast<Px3World*>( world ), "Px3Body::init - The world is the wrong type!" );
   AssertFatal( shape, "Px3Body::init - Got a null collision shape!" );
   AssertFatal( dynamic_cast<Px3Collision*>( shape ), "Px3Body::init - The collision shape is the wrong type!" );
   AssertFatal( !((Px3Collision*)shape)->getShapes().empty(), "Px3Body::init - Got empty collision shape!" );
	 
   // Cleanup any previous actor.
   _releaseActor();

   mWorld = (Px3World*)world;
   mColShape = (Px3Collision*)shape;
   mBodyFlags = bodyFlags;

   const bool isKinematic = mBodyFlags & BF_KINEMATIC;
   const bool isTrigger = mBodyFlags & BF_TRIGGER;
   const bool isDebris = mBodyFlags & BF_DEBRIS;

   if ( isKinematic )
   {
		mActor = gPhysics3SDK->createRigidDynamic(physx::PxTransform(physx::PxIDENTITY()));
		physx::PxRigidDynamic *actor = mActor->is<physx::PxRigidDynamic>();
		actor->setRigidDynamicFlag(physx::PxRigidDynamicFlag::eKINEMATIC, true);
		actor->setMass(getMax( mass, 1.0f ));
   }
   else if ( mass > 0.0f )
   {
      mActor = gPhysics3SDK->createRigidDynamic(physx::PxTransform(physx::PxIDENTITY()));
   }
   else
   {
      mActor = gPhysics3SDK->createRigidStatic(physx::PxTransform(physx::PxIDENTITY()));
      mIsStatic = true;
	}

   mMaterial = gPhysics3SDK->createMaterial(0.6f,0.4f,0.1f);
  
   // Add all the shapes.
   const Vector<Px3CollisionDesc*> &shapes = mColShape->getShapes();
   for ( U32 i=0; i < shapes.size(); i++ )
   {
	   Px3CollisionDesc* desc = shapes[i];
	   if( mass > 0.0f )
	   {
			if(desc->pGeometry->getType() == physx::PxGeometryType::eTRIANGLEMESH)
			{
				Con::errorf("PhysX3 Dynamic Triangle Mesh is not supported.");
			}
	   }
	   physx::PxShape * pShape = mActor->createShape(*desc->pGeometry,*mMaterial);
	   physx::PxFilterData colData;
	   if(isDebris)
			colData.word0 = PX3_DEBRIS;
	   else if(isTrigger)
        colData.word0 = PX3_TRIGGER;
	   else
		   colData.word0 = PX3_DEFAULT;

      //set local pose - actor->createShape with a local pose is deprecated in physx 3.3
      pShape->setLocalPose(desc->pose);
      //set the skin width
      pShape->setContactOffset(0.01f);
      pShape->setFlag(physx::PxShapeFlag::eSIMULATION_SHAPE, !isTrigger);
      pShape->setFlag(physx::PxShapeFlag::eSCENE_QUERY_SHAPE,true);
      pShape->setSimulationFilterData(colData);
      pShape->setQueryFilterData(colData);
   }

   //mass & intertia has to be set after creating the shape
   if ( mass > 0.0f )
   {
		physx::PxRigidDynamic *actor = mActor->is<physx::PxRigidDynamic>();
		physx::PxRigidBodyExt::setMassAndUpdateInertia(*actor,mass);
   }

    // This sucks, but it has to happen if we want
   // to avoid write lock errors from PhysX right now.
   mWorld->releaseWriteLock();

   mWorld->getScene()->addActor(*mActor);
   mIsEnabled = true;

   if ( isDebris )
     mActor->setDominanceGroup( 31 );

   mUserData.setObject( obj );
   mUserData.setBody( this );
   mActor->userData = &mUserData;

   return true;
}

void Px3Body::setMaterial(  F32 restitution,
                           F32 friction, 
                           F32 staticFriction )
{
   AssertFatal( mActor, "Px3Body::setMaterial - The actor is null!" );

   if ( isDynamic() )
   {
      physx::PxRigidDynamic *actor = mActor->is<physx::PxRigidDynamic>();
      actor->wakeUp();
   }

	 mMaterial->setRestitution(restitution);
	 mMaterial->setStaticFriction(staticFriction);
	 mMaterial->setDynamicFriction(friction);

}

void Px3Body::setSleepThreshold( F32 linear, F32 angular )
{
   AssertFatal( mActor, "Px3Body::setSleepThreshold - The actor is null!" );

   if(mIsStatic)
	   return;

   physx::PxRigidDynamic *actor = mActor->is<physx::PxRigidDynamic>();
   physx::PxF32 massNormalized= (linear*linear+angular*angular)/2.0f;
   actor->setSleepThreshold(massNormalized);
}

void Px3Body::setDamping( F32 linear, F32 angular )
{
   AssertFatal( mActor, "Px3Body::setDamping - The actor is null!" );
   if(mIsStatic)
	   return;

   physx::PxRigidDynamic *actor = mActor->is<physx::PxRigidDynamic>();
   actor->setLinearDamping( linear );
   actor->setAngularDamping( angular );
}

void Px3Body::getState( PhysicsState *outState )
{
   AssertFatal( mActor, "Px3Body::getState - The actor is null!" );
   AssertFatal( isDynamic(), "Px3Body::getState - This call is only for dynamics!" );

   outState->position = px3Cast<Point3F>( mActor->getGlobalPose().p );
   outState->orientation = px3Cast<QuatF>( mActor->getGlobalPose().q );

   physx::PxRigidDynamic *actor = mActor->is<physx::PxRigidDynamic>();
   outState->linVelocity = px3Cast<Point3F>( actor->getLinearVelocity() ); 
   outState->angVelocity = px3Cast<Point3F>( actor->getAngularVelocity() );
   outState->sleeping = actor->isSleeping();
   outState->momentum = px3Cast<Point3F>( (1.0f/actor->getMass()) * actor->getLinearVelocity() );

}

F32 Px3Body::getMass() const
{
   AssertFatal( mActor, "PxBody::getCMassPosition - The actor is null!" );
   if(mIsStatic)
	   return 0;

   const physx::PxRigidDynamic *actor = mActor->is<physx::PxRigidDynamic>();
   return actor->getMass();
}

Point3F Px3Body::getCMassPosition() const
{
   AssertFatal( mActor, "Px3Body::getCMassPosition - The actor is null!" );
   if(mIsStatic)
	   return px3Cast<Point3F>(mActor->getGlobalPose().p);

   physx::PxRigidDynamic *actor = mActor->is<physx::PxRigidDynamic>();
   physx::PxTransform pose = actor->getGlobalPose() * actor->getCMassLocalPose();
   return px3Cast<Point3F>(pose.p);
}

void Px3Body::setLinVelocity( const Point3F &vel )
{
   AssertFatal( mActor, "Px3Body::setLinVelocity - The actor is null!" );
   AssertFatal( isDynamic(), "Px3Body::setLinVelocity - This call is only for dynamics!" );

   physx::PxRigidDynamic *actor = mActor->is<physx::PxRigidDynamic>();
   actor->setLinearVelocity( px3Cast<physx::PxVec3>( vel ) );
}

void Px3Body::setAngVelocity( const Point3F &vel )
{
   AssertFatal( mActor, "Px3Body::setAngVelocity - The actor is null!" );
   AssertFatal( isDynamic(), "Px3Body::setAngVelocity - This call is only for dynamics!" );

   physx::PxRigidDynamic *actor = mActor->is<physx::PxRigidDynamic>();
   actor->setAngularVelocity(px3Cast<physx::PxVec3>( vel ) );
}

Point3F Px3Body::getLinVelocity() const
{
   AssertFatal( mActor, "Px3Body::getLinVelocity - The actor is null!" );
   AssertFatal( isDynamic(), "Px3Body::getLinVelocity - This call is only for dynamics!" );

   physx::PxRigidDynamic *actor = mActor->is<physx::PxRigidDynamic>();
   return px3Cast<Point3F>( actor->getLinearVelocity() );
}

Point3F Px3Body::getAngVelocity() const
{
   AssertFatal( mActor, "Px3Body::getAngVelocity - The actor is null!" );
   AssertFatal( isDynamic(), "Px3Body::getAngVelocity - This call is only for dynamics!" );

   physx::PxRigidDynamic *actor = mActor->is<physx::PxRigidDynamic>();
   return px3Cast<Point3F>( actor->getAngularVelocity() );
}

void Px3Body::setSleeping( bool sleeping )
{
   AssertFatal( mActor, "Px3Body::setSleeping - The actor is null!" );
   AssertFatal( isDynamic(), "Px3Body::setSleeping - This call is only for dynamics!" );

   physx::PxRigidDynamic *actor = mActor->is<physx::PxRigidDynamic>();
   if ( sleeping )
      actor->putToSleep();
   else
      actor->wakeUp();
}

bool Px3Body::isDynamic() const
{
   AssertFatal( mActor, "PxBody::isDynamic - The actor is null!" );
   return !mIsStatic && ( mBodyFlags & BF_KINEMATIC ) == 0;
}

PhysicsWorld* Px3Body::getWorld() 
{
   return mWorld; 
}

PhysicsCollision* Px3Body::getColShape() 
{ 
   return mColShape; 
}

MatrixF& Px3Body::getTransform( MatrixF *outMatrix )
{
   AssertFatal( mActor, "Px3Body::getTransform - The actor is null!" );

   *outMatrix = px3Cast<MatrixF>(mActor->getGlobalPose());
   return *outMatrix;
}

Box3F Px3Body::getWorldBounds()
{
   AssertFatal( mActor, "Px3Body::getTransform - The actor is null!" );
   
   physx::PxBounds3 bounds;
   bounds.setEmpty();   
   physx::PxBounds3 shapeBounds;
 
  
   U32 shapeCount = mActor->getNbShapes();
	physx::PxShape **shapes = new physx::PxShape*[shapeCount];
	mActor->getShapes(shapes, shapeCount);
   for ( U32 i = 0; i < shapeCount; i++ )
   {
      // Get the shape's bounds.	   
      shapeBounds = physx::PxShapeExt::getWorldBounds(*shapes[i],*mActor);
      // Combine them into the total bounds.
      bounds.include( shapeBounds ); 
   }

   delete [] shapes;

   return px3Cast<Box3F>( bounds );
}

void Px3Body::setSimulationEnabled( bool enabled )
{
   if ( mIsEnabled == enabled )
      return;

   //Don't need to enable/disable eSIMULATION_SHAPE for trigger,it's disabled permanently
   if(mBodyFlags & BF_TRIGGER)
      return;
  
   // This sucks, but it has to happen if we want
   // to avoid write lock errors from PhysX right now.
   mWorld->releaseWriteLock();

   U32 shapeCount = mActor->getNbShapes();
	physx::PxShape **shapes = new physx::PxShape*[shapeCount];
	mActor->getShapes(shapes, shapeCount);
   for ( S32 i = 0; i < mActor->getNbShapes(); i++ )
   {
	   shapes[i]->setFlag(physx::PxShapeFlag::eSIMULATION_SHAPE,!mIsEnabled);//?????
   }

   delete [] shapes;
}
void Px3Body::setTransform( const MatrixF &transform )
{
   AssertFatal( mActor, "Px3Body::setTransform - The actor is null!" );


   // This sucks, but it has to happen if we want
   // to avoid write lock errors from PhysX right now.
   mWorld->releaseWriteLock();

   
   mActor->setGlobalPose(px3Cast<physx::PxTransform>(transform),false);

   if(mIsStatic)
	   return;

	physx::PxRigidDynamic *actor = mActor->is<physx::PxRigidDynamic>();
	bool kinematic = actor->getRigidDynamicFlags() & physx::PxRigidDynamicFlag::eKINEMATIC;
   // If its dynamic we have more to do.
   if ( isDynamic() && !kinematic )
   {
      actor->setLinearVelocity( physx::PxVec3(0) );
      actor->setAngularVelocity( physx::PxVec3(0) );
      actor->wakeUp();
   }
}

void Px3Body::applyCorrection( const MatrixF &transform )
{
   AssertFatal( mActor, "Px3Body::applyCorrection - The actor is null!" );
   AssertFatal( isDynamic(), "Px3Body::applyCorrection - This call is only for dynamics!" );

   // This sucks, but it has to happen if we want
   // to avoid write lock errors from PhysX right now.
   mWorld->releaseWriteLock();

   mActor->setGlobalPose( px3Cast<physx::PxTransform>(transform) ); 
}

void Px3Body::applyImpulse( const Point3F &origin, const Point3F &force )
{
   AssertFatal( mActor, "Px3Body::applyImpulse - The actor is null!" );

   // This sucks, but it has to happen if we want
   // to avoid write lock errors from PhysX right now.
   mWorld->releaseWriteLock();
   physx::PxRigidDynamic *actor = mActor->is<physx::PxRigidDynamic>();
   if ( mIsEnabled && isDynamic() )
   physx::PxRigidBodyExt::addForceAtPos(*actor,px3Cast<physx::PxVec3>(force),
												px3Cast<physx::PxVec3>(origin),
												physx::PxForceMode::eIMPULSE);

}

<<<<<<< HEAD
void Px3Body::findContact(SceneObject **contactObject,
   VectorF *contactNormal,
   Vector<SceneObject*> *outOverlapObjects) const
{
   // Calculate the sweep motion...
   F32 halfCapSize = mOriginOffset;
   F32 halfSmallCapSize = halfCapSize * 0.8f;
   F32 diff = halfCapSize - halfSmallCapSize;

   F32 distance = diff + mSkinWidth + 0.01f;
   physx::PxVec3 dir(0, 0, -1);

   physx::PxScene *scene = mWorld->getScene();
   physx::PxHitFlags hitFlags(physx::PxHitFlag::eDEFAULT);
   physx::PxQueryFilterData filterData(physx::PxQueryFlag::eDYNAMIC | physx::PxQueryFlag::eSTATIC);
   filterData.data.word0 = PX3_DEFAULT;
   physx::PxSweepHit sweepHit;
   physx::PxRigidDynamic *actor = mController->getActor();
   physx::PxU32 shapeIndex;

   bool hit = physx::PxRigidBodyExt::linearSweepSingle(*actor, *scene, dir, distance, hitFlags, sweepHit, shapeIndex, filterData);
   if (hit)
   {
      PhysicsUserData *data = PhysicsUserData::cast(sweepHit.actor->userData);
      if (data)
      {
         *contactObject = data->getObject();
         *contactNormal = px3Cast<Point3F>(sweepHit.normal);
      }
   }

   // Check for overlapped objects ( triggers )

   if (!outOverlapObjects)
      return;

   filterData.data.word0 = PX3_TRIGGER;

   const physx::PxU32 bufferSize = 10;
   physx::PxOverlapBufferN<bufferSize> hitBuffer;
   hit = scene->overlap(mGeometry, actor->getGlobalPose(), hitBuffer, filterData);
   if (hit)
   {
      for (U32 i = 0; i < hitBuffer.nbTouches; i++)
      {
         PhysicsUserData *data = PhysicsUserData::cast(hitBuffer.touches[i].actor->userData);
         if (data)
            outOverlapObjects->push_back(data->getObject());
      }
   }

}
=======
void Px3Body::moveKinematicTo(const MatrixF &transform)
{
   AssertFatal(mActor, "Px3Body::moveKinematicTo - The actor is null!");

   const bool isKinematic = mBodyFlags & BF_KINEMATIC;
   if (!isKinematic)
   {
      Con::errorf("Px3Body::moveKinematicTo is only for kinematic bodies.");
      return;
   }

   mWorld->lockScene();

   physx::PxRigidDynamic *actor = mActor->is<physx::PxRigidDynamic>();
   actor->setKinematicTarget(px3Cast<physx::PxTransform>(transform));

   mWorld->unlockScene();
}
>>>>>>> d2161e5c
<|MERGE_RESOLUTION|>--- conflicted
+++ resolved
@@ -417,7 +417,6 @@
 
 }
 
-<<<<<<< HEAD
 void Px3Body::findContact(SceneObject **contactObject,
    VectorF *contactNormal,
    Vector<SceneObject*> *outOverlapObjects) const
@@ -469,9 +468,7 @@
       }
    }
 
-}
-=======
-void Px3Body::moveKinematicTo(const MatrixF &transform)
+}void Px3Body::moveKinematicTo(const MatrixF &transform)
 {
    AssertFatal(mActor, "Px3Body::moveKinematicTo - The actor is null!");
 
@@ -489,4 +486,3 @@
 
    mWorld->unlockScene();
 }
->>>>>>> d2161e5c
