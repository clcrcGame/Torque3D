--- conflicted
+++ resolved
@@ -114,15 +114,13 @@
    ///
    virtual void applyImpulse( const Point3F &origin, const Point3F &force ) = 0;
 
-<<<<<<< HEAD
    virtual void findContact(SceneObject **contactObject,
       VectorF *contactNormal,
       Vector<SceneObject*> *outOverlapObjects) const = 0;
-=======
+
    ///
    virtual void moveKinematicTo(const MatrixF &xfm) = 0;
 
->>>>>>> d2161e5c
 };
 
 
