//-----------------------------------------------------------------------------
// Copyright (c) 2012 GarageGames, LLC
//
// Permission is hereby granted, free of charge, to any person obtaining a copy
// of this software and associated documentation files (the "Software"), to
// deal in the Software without restriction, including without limitation the
// rights to use, copy, modify, merge, publish, distribute, sublicense, and/or
// sell copies of the Software, and to permit persons to whom the Software is
// furnished to do so, subject to the following conditions:
//
// The above copyright notice and this permission notice shall be included in
// all copies or substantial portions of the Software.
//
// THE SOFTWARE IS PROVIDED "AS IS", WITHOUT WARRANTY OF ANY KIND, EXPRESS OR
// IMPLIED, INCLUDING BUT NOT LIMITED TO THE WARRANTIES OF MERCHANTABILITY,
// FITNESS FOR A PARTICULAR PURPOSE AND NONINFRINGEMENT. IN NO EVENT SHALL THE
// AUTHORS OR COPYRIGHT HOLDERS BE LIABLE FOR ANY CLAIM, DAMAGES OR OTHER
// LIABILITY, WHETHER IN AN ACTION OF CONTRACT, TORT OR OTHERWISE, ARISING
// FROM, OUT OF OR IN CONNECTION WITH THE SOFTWARE OR THE USE OR OTHER DEALINGS
// IN THE SOFTWARE.
//-----------------------------------------------------------------------------

#include "T3D/turret/aiTurretShape.h"

#include "console/console.h"
#include "console/consoleTypes.h"
#include "console/engineAPI.h"
#include "core/stream/bitStream.h"
#include "math/mMath.h"
#include "math/mathIO.h"
#include "math/mathUtils.h"
#include "gfx/gfxDrawUtil.h"
#include "ts/tsShapeInstance.h"
#include "math/mRandom.h"

static U32 sScanTypeMask =       PlayerObjectType     |
                                 VehicleObjectType;

static U32 sAimTypeMask =        TerrainObjectType       |
                                 WaterObjectType         | 
                                 PlayerObjectType        |
                                 StaticShapeObjectType   | 
                                 VehicleObjectType       |
                                 ItemObjectType;

//----------------------------------------------------------------------------

AITurretShapeData::StateData::StateData()
{
   name = 0;
   transition.rest[0] = transition.rest[1] = -1;
   transition.target[0] = transition.target[1] = -1;
   transition.activated[0] = transition.activated[1] = -1;
   transition.timeout = -1;
   waitForTimeout = true;
   timeoutValue = 0;
   fire = false;
   scan = false;
   script = 0;
   
   scaleAnimation = false;
   direction = false;

   sequence = -1;
}

static AITurretShapeData::StateData gDefaultStateData;

//----------------------------------------------------------------------------

IMPLEMENT_CO_DATABLOCK_V1(AITurretShapeData);

ConsoleDocClass( AITurretShapeData,
   "@brief Defines properties for an AITurretShape object.\n\n"
   "@see AITurretShape\n"
   "@see TurretShapeData\n"
   "@ingroup gameObjects\n"
);

AITurretShapeData::AITurretShapeData()
{
   maxScanHeading = 90;
   maxScanPitch = 90;
   maxScanDistance = 20;

   // Do a full scan every three ticks
   scanTickFrequency = 3;

   // Randomly add 0 to 1 ticks to the scan frequency as
   // chosen every scan period.
   scanTickFrequencyVariance = 1;

   trackLostTargetTime = 0;

   scanNode = -1;
   aimNode = -1;

   maxWeaponRange = 100;

   weaponLeadVelocity = 0;

   for (S32 i = 0; i < MaxStates; i++) {
      stateName[i] = 0;
      stateTransitionAtRest[i] = 0;
      stateTransitionNotAtRest[i] = 0;
      stateTransitionTarget[i] = 0;
      stateTransitionNoTarget[i] = 0;
      stateTransitionActivated[i] = 0;
      stateTransitionDeactivated[i] = 0;
      stateTransitionTimeout[i] = 0;
      stateWaitForTimeout[i] = true;
      stateTimeoutValue[i] = 0;
      stateFire[i] = false;
      stateScan[i] = false;
      stateScaleAnimation[i] = true;
      stateDirection[i] = true;
      stateSequence[i] = 0;
      stateScript[i] = 0;
   }
   isAnimated = false;
   statesLoaded = false;
}

void AITurretShapeData::initPersistFields()
{
   addField("maxScanHeading",       TypeF32,       Offset(maxScanHeading,        AITurretShapeData),
      "@brief Maximum number of degrees to scan left and right.\n\n"
      "@note Maximum scan heading is 90 degrees.\n");
   addField("maxScanPitch",         TypeF32,       Offset(maxScanPitch,          AITurretShapeData),
      "@brief Maximum number of degrees to scan up and down.\n\n"
      "@note Maximum scan pitch is 90 degrees.\n");
   addField("maxScanDistance",      TypeF32,       Offset(maxScanDistance,       AITurretShapeData),
      "@brief Maximum distance to scan.\n\n"
      "When combined with maxScanHeading and maxScanPitch this forms a 3D scanning wedge used to initially "
      "locate a target.\n");

   addField("scanTickFrequency",          TypeS32,       Offset(scanTickFrequency,       AITurretShapeData),
      "@brief How often should we perform a full scan when looking for a target.\n\n"
      "Expressed as the number of ticks between full scans, but no less than 1.\n");
   addField("scanTickFrequencyVariance",  TypeS32,       Offset(scanTickFrequencyVariance,       AITurretShapeData),
      "@brief Random amount that should be added to the scan tick frequency each scan period.\n\n"
      "Expressed as the number of ticks to randomly add, but no less than zero.\n");

   addField("trackLostTargetTime",  TypeF32,       Offset(trackLostTargetTime,       AITurretShapeData),
      "@brief How long after the turret has lost the target should it still track it.\n\n"
      "Expressed in seconds.\n");

   addField("maxWeaponRange",       TypeF32,       Offset(maxWeaponRange,       AITurretShapeData),
      "@brief Maximum distance that the weapon will fire upon a target.\n\n");

   addField("weaponLeadVelocity",   TypeF32,       Offset(weaponLeadVelocity,   AITurretShapeData),
      "@brief Velocity used to lead target.\n\n"
      "If value <= 0, don't lead target.\n");

   // State arrays
   addArray( "States", MaxStates );

      addField( "stateName", TypeCaseString, Offset(stateName, AITurretShapeData), MaxStates,
         "Name of this state." );
      addField( "stateTransitionOnAtRest", TypeString, Offset(stateTransitionAtRest, AITurretShapeData), MaxStates,
         "Name of the state to transition to when the turret is at rest (static).");
      addField( "stateTransitionOnNotAtRest", TypeString, Offset(stateTransitionNotAtRest, AITurretShapeData), MaxStates,
         "Name of the state to transition to when the turret is not at rest (not static).");
      addField( "stateTransitionOnTarget", TypeString, Offset(stateTransitionTarget, AITurretShapeData), MaxStates,
         "Name of the state to transition to when the turret gains a target." );
      addField( "stateTransitionOnNoTarget", TypeString, Offset(stateTransitionNoTarget, AITurretShapeData), MaxStates,
         "Name of the state to transition to when the turret loses a target." );
      addField( "stateTransitionOnActivated", TypeString, Offset(stateTransitionActivated, AITurretShapeData), MaxStates,
         "Name of the state to transition to when the turret goes from deactivated to activated.");
      addField( "stateTransitionOnDeactivated", TypeString, Offset(stateTransitionDeactivated, AITurretShapeData), MaxStates,
         "Name of the state to transition to when the turret goes from activated to deactivated");
      addField( "stateTransitionOnTimeout", TypeString, Offset(stateTransitionTimeout, AITurretShapeData), MaxStates,
         "Name of the state to transition to when we have been in this state "
         "for stateTimeoutValue seconds." );
      addField( "stateTimeoutValue", TypeF32, Offset(stateTimeoutValue, AITurretShapeData), MaxStates,
         "Time in seconds to wait before transitioning to stateTransitionOnTimeout." );
      addField( "stateWaitForTimeout", TypeBool, Offset(stateWaitForTimeout, AITurretShapeData), MaxStates,
         "If false, this state ignores stateTimeoutValue and transitions "
         "immediately if other transition conditions are met." );
      addField( "stateFire", TypeBool, Offset(stateFire, AITurretShapeData), MaxStates,
         "The first state with this set to true is the state entered by the "
         "client when it receives the 'fire' event." );
      addField( "stateScan", TypeBool, Offset(stateScan, AITurretShapeData), MaxStates,
         "Indicates the turret should perform a continuous scan looking for targets." );
      addField( "stateDirection", TypeBool, Offset(stateDirection, AITurretShapeData), MaxStates,
         "@brief Direction of the animation to play in this state.\n\n"
         "True is forward, false is backward." );
      addField( "stateSequence", TypeString, Offset(stateSequence, AITurretShapeData), MaxStates,
         "Name of the sequence to play on entry to this state." );
      addField( "stateScaleAnimation", TypeBool, Offset(stateScaleAnimation, AITurretShapeData), MaxStates,
         "If true, the timeScale of the stateSequence animation will be adjusted "
         "such that the sequence plays for stateTimeoutValue seconds. " );
      addField( "stateScript", TypeCaseString, Offset(stateScript, AITurretShapeData), MaxStates,
         "@brief Method to execute on entering this state.\n\n"
         "Scoped to AITurretShapeData.");

   endArray( "States" );

   Parent::initPersistFields();
}

bool AITurretShapeData::onAdd()
{
   if (!Parent::onAdd())
      return false;

   // Copy state data from the scripting arrays into the
   // state structure array. If we have state data already,
   // we are on the client and need to leave it alone.
   for (U32 i = 0; i < MaxStates; i++) {
      StateData& s = state[i];
      if (statesLoaded == false) {
         s.name = stateName[i];
         s.transition.rest[0] = lookupState(stateTransitionNotAtRest[i]);
         s.transition.rest[1] = lookupState(stateTransitionAtRest[i]);
         s.transition.target[0] = lookupState(stateTransitionNoTarget[i]);
         s.transition.target[1] = lookupState(stateTransitionTarget[i]);
         s.transition.activated[0] = lookupState(stateTransitionDeactivated[i]);
         s.transition.activated[1] = lookupState(stateTransitionActivated[i]);
         s.transition.timeout = lookupState(stateTransitionTimeout[i]);
         s.waitForTimeout = stateWaitForTimeout[i];
         s.timeoutValue = stateTimeoutValue[i];
         s.fire = stateFire[i];
         s.scan = stateScan[i];
         s.scaleAnimation = stateScaleAnimation[i];
         s.direction = stateDirection[i];
         s.script = stateScript[i];

         // Resolved at load time
         s.sequence = -1;
      }

      // The first state marked as "fire" is the state entered on the
      // client when it recieves a fire event.
      if (s.fire && fireState == -1)
         fireState = i;
   }

   // Always preload images, this is needed to avoid problems with
   // resolving sequences before transmission to a client.
   return true;
}

bool AITurretShapeData::preload(bool server, String &errorStr)
{
   if (!Parent::preload(server, errorStr))
      return false;

   // We have mShape at this point.  Resolve nodes.
   scanNode = mShape->findNode("scanPoint");
   aimNode = mShape->findNode("aimPoint");
   if (aimNode == -1)
   {
      aimNode = pitchNode;
   }
   if (aimNode == -1)
   {
      aimNode = headingNode;
   }

   // Resolve state sequence names & emitter nodes
   isAnimated = false;
   for (U32 j = 0; j < MaxStates; j++) {
      StateData& s = state[j];
      if (stateSequence[j] && stateSequence[j][0])
         s.sequence = mShape->findSequence(stateSequence[j]);
      if (s.sequence != -1)
      {
         // This state has an animation sequence
         isAnimated = true;
      }
   }

   return true;
}

void AITurretShapeData::packData(BitStream* stream)
{
   Parent::packData(stream);

   stream->write(maxScanHeading);
   stream->write(maxScanPitch);
   stream->write(maxScanDistance);
   stream->write(maxWeaponRange);
   stream->write(weaponLeadVelocity);

   for (U32 i = 0; i < MaxStates; i++)
      if (stream->writeFlag(state[i].name && state[i].name[0])) {
         StateData& s = state[i];
         // States info not needed on the client:
         //    s.scriptNames
         // Transitions are inc. one to account for -1 values
         stream->writeString(state[i].name);

         stream->writeInt(s.transition.rest[0]+1,NumStateBits);
         stream->writeInt(s.transition.rest[1]+1,NumStateBits);
         stream->writeInt(s.transition.target[0]+1,NumStateBits);
         stream->writeInt(s.transition.target[1]+1,NumStateBits);
         stream->writeInt(s.transition.activated[0]+1,NumStateBits);
         stream->writeInt(s.transition.activated[1]+1,NumStateBits);
         stream->writeInt(s.transition.timeout+1,NumStateBits);

         if(stream->writeFlag(s.timeoutValue != gDefaultStateData.timeoutValue))
            stream->write(s.timeoutValue);

         stream->writeFlag(s.waitForTimeout);
         stream->writeFlag(s.fire);
         stream->writeFlag(s.scan);
         stream->writeFlag(s.scaleAnimation);
         stream->writeFlag(s.direction);

         if(stream->writeFlag(s.sequence != gDefaultStateData.sequence))
            stream->writeSignedInt(s.sequence, 16);
      }
}

void AITurretShapeData::unpackData(BitStream* stream)
{
   Parent::unpackData(stream);

   stream->read(&maxScanHeading);
   stream->read(&maxScanPitch);
   stream->read(&maxScanDistance);
   stream->read(&maxWeaponRange);
   stream->read(&weaponLeadVelocity);

   for (U32 i = 0; i < MaxStates; i++) {
      if (stream->readFlag()) {
         StateData& s = state[i];
         // States info not needed on the client:
         //    s.scriptNames
         // Transitions are dec. one to restore -1 values
         s.name = stream->readSTString();

         s.transition.rest[0] = stream->readInt(NumStateBits) - 1;
         s.transition.rest[1] = stream->readInt(NumStateBits) - 1;
         s.transition.target[0] = stream->readInt(NumStateBits) - 1;
         s.transition.target[1] = stream->readInt(NumStateBits) - 1;
         s.transition.activated[0] = stream->readInt(NumStateBits) - 1;
         s.transition.activated[1] = stream->readInt(NumStateBits) - 1;
         s.transition.timeout = stream->readInt(NumStateBits) - 1;
         if(stream->readFlag())
            stream->read(&s.timeoutValue);
         else
            s.timeoutValue = gDefaultStateData.timeoutValue;

         s.waitForTimeout = stream->readFlag();
         s.fire = stream->readFlag();
         s.scan = stream->readFlag();
         s.scaleAnimation = stream->readFlag();
         s.direction = stream->readFlag();

         if(stream->readFlag())
            s.sequence = stream->readSignedInt(16);
      }
   }

   statesLoaded = true;
}

S32 AITurretShapeData::lookupState(const char* name)
{
   if (!name || !name[0])
      return -1;
   for (U32 i = 0; i < MaxStates; i++)
      if (stateName[i] && !dStricmp(name,stateName[i]))
         return i;
   Con::errorf(ConsoleLogEntry::General,"AITurretShapeData:: Could not resolve state \"%s\" for image \"%s\"",name,getName());
   return 0;
}


//----------------------------------------------------------------------------

// Used to build potential target list
static void _scanCallback( SceneObject* object, void* data )
{
   AITurretShape* turret = (AITurretShape*)data;

   ShapeBase* shape = dynamic_cast<ShapeBase*>(object);
   if (shape && shape->getDamageState() == ShapeBase::Enabled)
   {
      Point3F targetPos = shape->getBoxCenter();

      // Put target position into the scan node's space
      turret->mScanWorkspaceScanWorldMat.mulP(targetPos);

      // Is the target within scanning distance
      if (targetPos.lenSquared() > turret->getMaxScanDistanceSquared())
         return;

      // Make sure the target is in front and within the maximum
      // heading range
      Point2F targetXY(targetPos.x, targetPos.y);
      targetXY.normalizeSafe();
      F32 headingDot = mDot(Point2F(0, 1), targetXY);
      F32 heading = mAcos(headingDot);
      if (headingDot < 0 || heading > turret->getMaxScanHeading())
         return;

      // Make sure the target is in front and within the maximum
      // pitch range
      Point2F targetZY(targetPos.z, targetPos.y);
      targetZY.normalizeSafe();
      F32 pitchDot = mDot(Point2F(0, 1), targetZY);
      F32 pitch = mAcos(pitchDot);
      if (pitchDot < 0 || pitch > turret->getMaxScanPitch())
         return;

      turret->addPotentialTarget(shape);
   }
}

// Used to sort potential target list based on distance
static Point3F comparePoint;
static S32 QSORT_CALLBACK _sortCallback(const void* a,const void* b)
{
   const ShapeBase* s1 = (*reinterpret_cast<const ShapeBase* const*>(a));
   const ShapeBase* s2 = (*reinterpret_cast<const ShapeBase* const*>(b));

   F32 s1Len = (s1->getPosition() - comparePoint).lenSquared();
   F32 s2Len = (s2->getPosition() - comparePoint).lenSquared();

   return s1Len - s2Len;
}

IMPLEMENT_CO_NETOBJECT_V1(AITurretShape);

ConsoleDocClass( AITurretShape,
   "@ingroup gameObjects"
);

AITurretShape::AITurretShape()
{
   mTypeMask |= VehicleObjectType | DynamicShapeObjectType;
   mDataBlock = 0;

   mScanHeading = 0;
   mScanPitch = 0;
   mScanDistance = 0;
   mScanDistanceSquared = 0;
   mScanBox = Box3F::Zero;

   mScanTickFrequency = 1;
   mScanTickFrequencyVariance = 0;
   mTicksToNextScan = mScanTickFrequency;

   mWeaponRangeSquared = 0;
   mWeaponLeadVelocitySquared = 0;

   mScanForTargets = false;
   mTrackTarget = false;

   mState = NULL;
   mStateDelayTime = 0;
   mStateActive = true;
   mStateAnimThread = NULL;

   // For the TurretShape class
   mSubclassTurretShapeHandlesScene = true;
}

AITurretShape::~AITurretShape()
{
   _cleanupPotentialTargets();
}

//----------------------------------------------------------------------------

void AITurretShape::initPersistFields()
{
   Parent::initPersistFields();
}

bool AITurretShape::onAdd()
{
   if( !Parent::onAdd() )
      return false;

   // Add this object to the scene
   addToScene();

   _setScanBox();

   if (isServerObject())
      _initState();

   if (isServerObject())
      scriptOnAdd();

   return true;
}

void AITurretShape::onRemove()
{
   Parent::onRemove();

   scriptOnRemove();

   mIgnoreObjects.clear();

   // Remove this object from the scene
   removeFromScene();
}

bool AITurretShape::onNewDataBlock(GameBaseData* dptr, bool reload)
{
   mDataBlock = dynamic_cast<AITurretShapeData*>(dptr);
   if (!mDataBlock || !Parent::onNewDataBlock(dptr, reload))
      return false;

   mScanHeading = mDegToRad(mDataBlock->maxScanHeading);
   if (mIsZero(mScanHeading))
      mScanHeading = M_PI_F;
   mScanPitch = mDegToRad(mDataBlock->maxScanPitch);
   if (mIsZero(mScanPitch))
      mScanPitch = M_PI_F;

   mScanDistance = mDataBlock->maxScanDistance;
   mScanDistanceSquared = mScanDistance * mScanDistance;

   mWeaponRangeSquared = mDataBlock->maxWeaponRange * mDataBlock->maxWeaponRange;
   mWeaponLeadVelocitySquared = (mDataBlock->weaponLeadVelocity > 0) ? (mDataBlock->weaponLeadVelocity * mDataBlock->weaponLeadVelocity) : 0;

   // The scan box is built such that the scanning origin is at (0,0,0) and the scanning distance
   // is out along the y axis.  When this is transformed to the turret's location is provides a
   // scanning volume in front of the turret.
   F32 scanX = mScanDistance*mSin(mScanHeading);
   F32 scanY = mScanDistance;
   F32 scanZ = mScanDistance*mSin(mScanPitch);
   mScanBox.set(-scanX, 0, -scanZ, scanX, scanY, scanZ);

   mScanTickFrequency = mDataBlock->scanTickFrequency;
   if (mScanTickFrequency < 1)
      mScanTickFrequency = 1;

   mScanTickFrequencyVariance = mDataBlock->scanTickFrequencyVariance;
   if (mScanTickFrequencyVariance < 0)
      mScanTickFrequencyVariance = 0;

   mTicksToNextScan = mScanTickFrequency;

   // For states
   mStateAnimThread = 0;
   if (mDataBlock->isAnimated)
   {
      mStateAnimThread = mShapeInstance->addThread();
      mShapeInstance->setTimeScale(mStateAnimThread,0);
   }

   scriptOnNewDataBlock();
   return true;
}

//----------------------------------------------------------------------------

void AITurretShape::addToIgnoreList(ShapeBase* obj)
{
   mIgnoreObjects.addObject(obj);
}

void AITurretShape::removeFromIgnoreList(ShapeBase* obj)
{
   mIgnoreObjects.removeObject(obj);
}

<<<<<<< HEAD
void AITurretShape::clearIgnoreList()
{
   mIgnoreObjects.clear();
=======
S32 AITurretShape::ignoreListCount()
{
   return mIgnoreObjects.size();
}

SimObject* AITurretShape::getIgnoreListObject(S32 index)
{
   return mIgnoreObjects.at(index);
>>>>>>> 6a34118c
}

//----------------------------------------------------------------------------

void AITurretShape::_initState()
{
   // Set the turret to its starting state.
   setTurretState(0, true);
}

void AITurretShape::setTurretStateName(const char* newState, bool force)
{
   S32 stateVal = mDataBlock->lookupState(newState);
   if (stateVal >= 0)
   {
      setTurretState(stateVal, force);
   }
}

void AITurretShape::setTurretState(U32 newState, bool force)
{
   setMaskBits(TurretStateMask);

   // If going back into the same state, just reset the timer
   // and invoke the script callback
   if (!force && mState == &mDataBlock->state[newState])
   {
      mStateDelayTime = mState->timeoutValue;
      if (mState->script && !isGhost())
         _scriptCallback(mState->script);

      return;
   }

   mState = &mDataBlock->state[newState];

   // Reset cyclic sequences back to the first frame to turn it off
   // (the first key frame should be it's off state).
   if (mStateAnimThread && mStateAnimThread->getSequence()->isCyclic())
   {
      mShapeInstance->setPos(mStateAnimThread,0);
      mShapeInstance->setTimeScale(mStateAnimThread,0);
   }

   AITurretShapeData::StateData& stateData = *mState;

   // Check for immediate transitions
   S32 ns;
   if ((ns = stateData.transition.rest[mAtRest]) != -1)
   {
      setTurretState(ns);
      return;
   }
   if ((ns = stateData.transition.target[mTarget.isValid()]) != -1)
   {
      setTurretState(ns);
      return;
   }
   if ((ns = stateData.transition.activated[mStateActive]) != -1)
   {
      setTurretState(ns);
      return;
   }

   //
   // Initialize the new state...
   //
   mStateDelayTime = stateData.timeoutValue;

   // Play animation
   if (mStateAnimThread && stateData.sequence != -1) 
   {
      mShapeInstance->setSequence(mStateAnimThread,stateData.sequence, stateData.direction ? 0.0f : 1.0f);
      F32 timeScale = (stateData.scaleAnimation && stateData.timeoutValue) ?
         mShapeInstance->getDuration(mStateAnimThread) / stateData.timeoutValue : 1.0f;
      mShapeInstance->setTimeScale(mStateAnimThread, stateData.direction ? timeScale : -timeScale);
   }

   // Script callback on server
   if (stateData.script && stateData.script[0] && !isGhost())
      _scriptCallback(stateData.script);

   // If there is a zero timeout, and a timeout transition, then
   // go ahead and transition imediately.
   if (!mStateDelayTime)
   {
      if ((ns = stateData.transition.timeout) != -1)
      {
         setTurretState(ns);
         return;
      }
   }
}

void AITurretShape::_updateTurretState(F32 dt)
{
   AITurretShapeData::StateData& stateData = *mState;

   mStateDelayTime -= dt;

   // Check for transitions. On some states we must wait for the
   // full timeout value before moving on.
   if (mStateDelayTime <= 0 || !stateData.waitForTimeout) 
   {
      S32 ns;

      if ((ns = stateData.transition.rest[mAtRest]) != -1) 
         setTurretState(ns);
      else if ((ns = stateData.transition.target[mTarget.isValid()]) != -1) 
         setTurretState(ns);
      else if ((ns = stateData.transition.activated[mStateActive]) != -1)
         setTurretState(ns);
      else if (mStateDelayTime <= 0 && (ns = stateData.transition.timeout) != -1) 
         setTurretState(ns);
   }
}

void AITurretShape::_scriptCallback(const char* function)
{
   Con::executef( mDataBlock, function, getIdString() );
}

//----------------------------------------------------------------------------

void AITurretShape::_cleanupPotentialTargets()
{
   mPotentialTargets.clear();
}

void AITurretShape::_performScan()
{
   // Only on server
   if (isClientObject())
      return;

   // Are we ready for a scan?
   --mTicksToNextScan;
   if (mTicksToNextScan > 0)
      return;

   _cleanupPotentialTargets();

   _setScanBox();

   // Set up for the scan
   getScanTransform(mScanWorkspaceScanMat);
   mScanWorkspaceScanWorldMat = mScanWorkspaceScanMat;
   mScanWorkspaceScanWorldMat.affineInverse();

   disableCollision();
   for ( SimSetIterator iter(&mIgnoreObjects); *iter; ++iter )
   {
      ShapeBase* obj = static_cast<ShapeBase*>( *iter );
      obj->disableCollision();
   }

   gServerContainer.findObjects( mTransformedScanBox, sScanTypeMask, _scanCallback, (void*)this );

   for ( SimSetIterator iter(&mIgnoreObjects); *iter; ++iter )
   {
      ShapeBase* obj = static_cast<ShapeBase*>( *iter );
      obj->enableCollision();
   }
   enableCollision();

   if (mPotentialTargets.size() == 0)
   {
      // No targets in range.  Clear out our current target, if necessary.
      _lostTarget();
   }
   else
   {
      // Sort the targets
      comparePoint = getPosition();
      dQsort(mPotentialTargets.address(),mPotentialTargets.size(),sizeof(SimObjectList::value_type),_sortCallback);

      // Go through the targets in order to find one that is not blocked from view
      Point3F start;
      mScanWorkspaceScanMat.getColumn(3, &start);
      S32 index = 0;
      bool los = false;

      disableCollision();
      for (index=0; index < mPotentialTargets.size(); ++index)
      {
         ShapeBase* shape = (ShapeBase*)mPotentialTargets[index];

         Point3F sightPoint;
         los = _testTargetLineOfSight(start, shape, sightPoint);

         // Check if we have a clear line of sight
         if (los)
            break;
      }
      enableCollision();

      // If we found a valid, visible target (no hits between here and there), latch on to it
      if (los)
      {
         _gainedTarget((ShapeBase*)mPotentialTargets[index]);
      }
   }

   // Prepare for next scan period
   mTicksToNextScan = mScanTickFrequency;
   if (mScanTickFrequencyVariance > 0)
   {
      mTicksToNextScan += gRandGen.randI(0, mScanTickFrequencyVariance);
   }
}

void AITurretShape::addPotentialTarget(ShapeBase* shape)
{
   mPotentialTargets.push_back(shape);
}

void AITurretShape::_lostTarget()
{
   mTarget.target = NULL;
}

void AITurretShape::_gainedTarget(ShapeBase* target)
{
   mTarget.target = target;
   if (target)
   {
      mTarget.hadValidTarget = true;
   }
}

void AITurretShape::_trackTarget(F32 dt)
{
   // Only on server
   if (isClientObject())
      return;

   // We can only track a target if we have one
   if (!mTarget.isValid())
      return;

   Point3F targetPos = mTarget.target->getBoxCenter();

   // Can we see the target?
   MatrixF aimMat;
   getAimTransform(aimMat);
   Point3F start;
   aimMat.getColumn(3, &start);
   RayInfo ri;

   Point3F sightPoint;

   disableCollision();
   bool los = _testTargetLineOfSight(start, mTarget.target, sightPoint);
   enableCollision();

   if (!los)
   {
      // Target is blocked.  Should we try to track from its last
      // known position and velocity?
      SimTime curTime = Sim::getCurrentTime();
      if ( (curTime - mTarget.lastSightTime) > (mDataBlock->trackLostTargetTime * 1000.0f) )
      {
         // Time's up.  Stop tracking.
         _cleanupTargetAndTurret();
         return;
      }
      
      // Use last known information to attempt to
      // continue to track target for a while.
      targetPos = mTarget.lastPos + mTarget.lastVel * F32(curTime - mTarget.lastSightTime) / 1000.0f;
   }
   else
   {
      // Target is visible

      // We only track targets that are alive
      if (mTarget.target->getDamageState() != Enabled)
      {
         // We can't track any more
         _cleanupTargetAndTurret();
         return;
      }

      targetPos = sightPoint;

      // Store latest target info
      mTarget.lastPos = targetPos;
      mTarget.lastVel = mTarget.target->getVelocity();
      mTarget.lastSightTime = Sim::getCurrentTime();
   }

   // Calculate angles to face the target, specifically the part that we can see
   VectorF toTarget;
   MatrixF mat;
   S32 node = mDataBlock->aimNode;
   if (node != -1)
   {
      // Get the current position of our node
      MatrixF* nodeTrans = &mShapeInstance->mNodeTransforms[node];
      Point3F currentPos;
      nodeTrans->getColumn(3, &currentPos);

      // Turn this into a matrix we can use to put the target
      // position into our space.
      MatrixF nodeMat(true);
      nodeMat.setColumn(3, currentPos);
      mat.mul(mObjToWorld, nodeMat);
      mat.affineInverse();
   }
   else
   {
      mat = mWorldToObj;
   }
   mat.mulP(targetPos, &toTarget);

   // lead the target
   F32 timeToTargetSquared = (mWeaponLeadVelocitySquared > 0) ? toTarget.lenSquared() / mWeaponLeadVelocitySquared : 0;
   if (timeToTargetSquared > 1.0)
   {
      targetPos = targetPos + (mTarget.lastVel * mSqrt(timeToTargetSquared));
      mat.mulP(targetPos, &toTarget);
   }

   F32 yaw, pitch;
   MathUtils::getAnglesFromVector(toTarget, yaw, pitch);
   if (yaw > M_PI_F)
      yaw = yaw - M_2PI_F;
   //if (pitch > M_PI_F)
   //   pitch = -(pitch - M_2PI_F);

   Point3F rot(-pitch, 0.0f, yaw);

   // If we have a rotation rate make sure we follow it
   if (mHeadingRate > 0)
   {
      F32 rate = mHeadingRate * dt;
      F32 rateCheck = mFabs(rot.z - mRot.z);
      if (rateCheck > rate)
      {
         // This will clamp the new value to the rate regardless if it
         // is increasing or decreasing.
         rot.z = mClampF(rot.z, mRot.z-rate, mRot.z+rate);
      }
   }
   if (mPitchRate > 0)
   {
      F32 rate = mPitchRate * dt;
      F32 rateCheck = mFabs(rot.x - mRot.x);
      if (rateCheck > rate)
      {
         // This will clamp the new value to the rate regardless if it
         // is increasing or decreasing.
         rot.x = mClampF(rot.x, mRot.x-rate, mRot.x+rate);
      }
   }

   // Test if the rotation to the target is outside of our limits
   if (_outsideLimits(rot))
   {
      // We can't track any more
      _cleanupTargetAndTurret();
      return;
   }

   // Test if the target is out of weapons range
   if (toTarget.lenSquared() > mWeaponRangeSquared)
   {
      // We can't track any more
      _cleanupTargetAndTurret();
      return;
   }

   mRot = rot;

   _setRotation( mRot );
   setMaskBits(TurretUpdateMask);
}

void AITurretShape::_cleanupTargetAndTurret()
{
   _lostTarget();
   resetTarget();
}

bool AITurretShape::_testTargetLineOfSight(Point3F& aimPoint, ShapeBase* target, Point3F& sightPoint)
{
   Point3F targetCenter = target->getBoxCenter();
   RayInfo ri;
   bool hit = false;

   target->disableCollision();
   
   // First check for a clear line of sight to the target's center
   Point3F testPoint =  targetCenter;
   hit = gServerContainer.castRay(aimPoint, testPoint, sAimTypeMask, &ri);
   if (hit)
   {
      // No clear line of sight to center, so try to the target's right.  Players holding
      // a gun in their right hand will tend to stick their right shoulder out first if
      // they're peering around some cover to shoot, like a wall.
      Box3F targetBounds = target->getObjBox();
      F32 radius = targetBounds.len_x() > targetBounds.len_y() ? targetBounds.len_x() : targetBounds.len_y();
      radius *= 0.5;

      VectorF toTurret = aimPoint - targetCenter;
      toTurret.normalizeSafe();
      VectorF toTurretRight = mCross(toTurret, Point3F::UnitZ);

      testPoint = targetCenter + toTurretRight * radius;

      hit = gServerContainer.castRay(aimPoint, testPoint, sAimTypeMask, &ri);

      if (hit)
      {
         // No clear line of sight to right, so try the target's left
         VectorF toTurretLeft = toTurretRight * -1.0f;
         testPoint = targetCenter + toTurretLeft * radius;
         hit = gServerContainer.castRay(aimPoint, testPoint, sAimTypeMask, &ri);
      }

      if (hit)
      {
         // No clear line of sight to left, so try the target's top
         testPoint = targetCenter;
         testPoint.z += targetBounds.len_z() * 0.5f;
         hit = gServerContainer.castRay(aimPoint, testPoint, sAimTypeMask, &ri);
      }

      if (hit)
      {
         // No clear line of sight to top, so try the target's bottom
         testPoint = targetCenter;
         testPoint.z -= targetBounds.len_z() * 0.5f;
         hit = gServerContainer.castRay(aimPoint, testPoint, sAimTypeMask, &ri);
      }
   }
   
   target->enableCollision();

   if (!hit)
   {
      // Line of sight point is that last one  we tested
      sightPoint = testPoint;
   }

   return !hit;
}

//----------------------------------------------------------------------------

void AITurretShape::setAllGunsFiring(bool fire)
{
   setImageTriggerState(0,fire);
   setImageTriggerState(1,fire);
   setImageTriggerState(2,fire);
   setImageTriggerState(3,fire);
}

void AITurretShape::setGunSlotFiring(S32 slot, bool fire)
{
   if (slot < 0 || slot > 3)
      return;

   setImageTriggerState(slot, fire);
}

//----------------------------------------------------------------------------

void AITurretShape::setTransform(const MatrixF& mat)
{
   Parent::setTransform(mat);

   // Set the scanning box
   _setScanBox();
}

void AITurretShape::recenterTurret()
{
   mRot.set(0,0,0);
   _setRotation( mRot );
   setMaskBits(TurretUpdateMask);
}

void AITurretShape::_setScanBox()
{
   mTransformedScanBox = mScanBox;
   MatrixF mat;
   getScanTransform(mat);
   mat.mul(mTransformedScanBox);
}

void AITurretShape::getScanTransform(MatrixF& mat)
{
   if (mDataBlock && mDataBlock->scanNode != -1)
   {
      if (getNodeTransform(mDataBlock->scanNode, mat))
      {
         return;
      }
   }

   mat = mObjToWorld;
}

void AITurretShape::getAimTransform(MatrixF& mat)
{
   if (mDataBlock && mDataBlock->aimNode != -1)
   {
      if (getNodeTransform(mDataBlock->aimNode, mat))
      {
         return;
      }
   }

   mat = mObjToWorld;
}

//----------------------------------------------------------------------------

void AITurretShape::processTick(const Move* move)
{
   Parent::processTick(move);

   if (isServerObject() && mDamageState == Enabled)
   {
      _updateTurretState(TickSec);

      if (mScanForTargets)
      {
         // Perform a scan for targets
         _performScan();

         // If we found one, turn off the scan
         if (mTarget.isValid())
         {
            mScanForTargets = false;
         }
      }

      if (mTrackTarget)
      {
         _trackTarget(TickSec);

         // If the target is lost, no longer track it
         if (!mTarget.isValid())
         {
            mTrackTarget = false;
         }
      }
   }
}

void AITurretShape::advanceTime(F32 dt)
{
   // If there were any ShapeBase script threads that
   // have played, then we need to update all code
   // controlled nodes.  This is done before the Parent
   // call as script threads may play and be destroyed
   // before our code is called.
   bool updateNodes = false;
   for (U32 i = 0; i < MaxScriptThreads; i++)
   {
      Thread& st = mScriptThread[i];
      if (st.thread)
      {
         updateNodes = true;
         break;
      }
   }

   Parent::advanceTime(dt);

   // Update any state thread
   AITurretShapeData::StateData& stateData = *mState;
   if (mStateAnimThread && stateData.sequence != -1) 
   {
      mShapeInstance->advanceTime(dt,mStateAnimThread); 

      updateNodes = true;
   }

   if (updateNodes)
   {
      // Update all code controlled nodes
      _updateNodes(mRot);
   }
}

//----------------------------------------------------------------------------

U32 AITurretShape::packUpdate(NetConnection *connection, U32 mask, BitStream *bstream)
{
   U32 retMask = Parent::packUpdate(connection,mask,bstream);

   // Indicate that the transform has changed to update the scan box
   bstream->writeFlag(mask & (PositionMask | ExtendedInfoMask));

   // Handle any state changes that need to be passed along
   if (bstream->writeFlag(mask & TurretStateMask))
   {
      bstream->write(mDataBlock->lookupState(mState->name));
   }

   return retMask;
}

void AITurretShape::unpackUpdate(NetConnection *connection, BitStream *bstream)
{
   Parent::unpackUpdate(connection,bstream);

   // Transform has changed
   if (bstream->readFlag())
   {
      _setScanBox();
   }

   //TurretStateMask
   if (bstream->readFlag())
   {
      S32 newstate;
      bstream->read( &newstate );
      setTurretState(newstate);
   }
}

//----------------------------------------------------------------------------

void AITurretShape::prepBatchRender( SceneRenderState *state, S32 mountedImageIndex )
{
   Parent::prepBatchRender( state, mountedImageIndex );

   if ( !gShowBoundingBox )
      return;

   ObjectRenderInst *ri = state->getRenderPass()->allocInst<ObjectRenderInst>();
   ri->renderDelegate.bind( this, &AITurretShape::_renderScanner );
   ri->type = RenderPassManager::RIT_Editor;
   state->getRenderPass()->addInst( ri );
}

void AITurretShape::_renderScanner( ObjectRenderInst *ri, SceneRenderState *state, BaseMatInstance *overrideMat )
{
   GFXStateBlockDesc desc;
   desc.setBlend(false, GFXBlendSrcAlpha, GFXBlendInvSrcAlpha);
   desc.setZReadWrite(false,true);
   desc.fillMode = GFXFillWireframe;

   // Render the scan box
   GFX->getDrawUtil()->drawCube(desc, mTransformedScanBox.getExtents(), mTransformedScanBox.getCenter(), ColorI(255, 0, 0));

   // Render a line from the scan node to the max scan distance
   MatrixF nodeMat;
   if (getNodeTransform(mDataBlock->scanNode, nodeMat))
   {
      Point3F start;
      nodeMat.getColumn(3, &start);

      Point3F end(0.0f, mScanDistance, 0.0f);
      nodeMat.mulP(end);

      GFX->getDrawUtil()->drawLine(start, end, ColorI(255, 255, 0));
   }
}

//----------------------------------------------------------------------------

DefineEngineMethod( AITurretShape, addToIgnoreList, void, (ShapeBase* obj),,
   "@brief Adds object to the turret's ignore list.\n\n"
   "All objects in this list will be ignored by the turret's targeting.\n"
   "@param obj The ShapeBase object to ignore.\n")
{
   object->addToIgnoreList(obj);
}

DefineEngineMethod( AITurretShape, removeFromIgnoreList, void, (ShapeBase* obj),,
   "@brief Removes object from the turret's ignore list.\n\n"
   "All objects in this list will be ignored by the turret's targeting.\n"
   "@param obj The ShapeBase object to once again allow for targeting.\n")
{
   object->removeFromIgnoreList(obj);
}

<<<<<<< HEAD
DefineEngineMethod( AITurretShape, clearIgnoreList, void, (),,
   "@brief Removes all objects from the turret's ignore list.\n\n"
   "All objects in this list will be ignored by the turret's targeting.\n")
{
   object->clearIgnoreList();
=======
DefineEngineMethod( AITurretShape, ignoreListCount, S32, (),,
   "@brief Returns the number of objects in the turrets ignore list.\n\n"
   "All objects in this list will be ignored by the turret's targeting.\n")
{
   return object->ignoreListCount();
}

DefineEngineMethod( AITurretShape, getIgnoreListObject, SimObject*, (S32 index),,
   "@brief Returns the object in the ignore list at index.\n\n"
   "All objects in this list will be ignored by the turret's targeting.\n"
   "@param index The index of the object in the ignore list being retrieved.\n")
{
   return object->getIgnoreListObject(index);
>>>>>>> 6a34118c
}

DefineEngineMethod( AITurretShape, setTurretState, void, (const char* newState, bool force), (false),
   "@brief Set the turret's current state.\n\n"
   "Normally the turret's state comes from updating the state machine but this method "
   "allows you to override this and jump to the requested state immediately.\n"
   "@param newState The name of the new state.\n"
   "@param force Is true then force the full processing of the new state even if it is the "
   "same as the current state.  If false then only the time out value is reset and the state's "
   "script method is called, if any.\n")
{
   object->setTurretStateName(newState, force);
}

DefineEngineMethod( AITurretShape, activateTurret, void, ( ),,
   "@brief Activate a turret from a deactive state.\n\n")
{
   object->activateTurret();
}

DefineEngineMethod( AITurretShape, deactivateTurret, void, ( ),,
   "@brief Deactivate a turret from an active state.\n\n")
{
   object->deactivateTurret();
}

DefineEngineMethod( AITurretShape, startScanForTargets, void, ( ),,
   "@brief Begin scanning for a target.\n\n")
{
   object->startScanForTargets();
}

DefineEngineMethod( AITurretShape, stopScanForTargets, void, ( ),,
   "@brief Stop scanning for targets.\n\n"
   "@note Only impacts the scanning for new targets.  Does not effect a turret's current "
   "target lock.\n")
{
   object->stopScanForTargets();
}

DefineEngineMethod( AITurretShape, startTrackingTarget, void, ( ),,
   "@brief Have the turret track the current target.\n\n")
{
   object->startTrackingTarget();
}

DefineEngineMethod( AITurretShape, stopTrackingTarget, void, ( ),,
   "@brief Stop the turret from tracking the current target.\n\n")
{
   object->stopTrackingTarget();
}

DefineEngineMethod( AITurretShape, hasTarget, bool, (),,
   "@brief Indicates if the turret has a target.\n\n"
   "@returns True if the turret has a target.\n")
{
   return object->hasTarget();
}

DefineEngineMethod( AITurretShape, getTarget, SimObject*, (),,
   "@brief Get the turret's current target.\n\n"
   "@returns The object that is the target's current target, or 0 if no target.\n")
{
   return object->getTarget();
}

DefineEngineMethod( AITurretShape, resetTarget, void, ( ),,
   "@brief Resets the turret's target tracking.\n\n"
   "Only resets the internal target tracking.  Does not modify the turret's facing.\n")
{
   object->resetTarget();
}

DefineEngineMethod( AITurretShape, setWeaponLeadVelocity, void, (F32 velocity),,
   "@brief Set the turret's projectile velocity to help lead the target.\n\n"
   "This value normally comes from AITurretShapeData::weaponLeadVelocity but this method "
   "allows you to override the datablock value.  This can be useful if the turret changes "
   "ammunition, uses a different weapon than the default, is damaged, etc.\n"
   "@note Setting this to 0 will disable target leading.\n")
{
   object->setWeaponLeadVelocity(velocity);
}

DefineEngineMethod( AITurretShape, getWeaponLeadVelocity, F32, (),,
   "@brief Get the turret's defined projectile velocity that helps with target leading.\n\n"
   "@returns The defined weapon projectile speed, or 0 if leading is disabled.\n")
{
   return object->getWeaponLeadVelocity();
}

DefineEngineMethod( AITurretShape, setAllGunsFiring, void, (bool fire),,
   "@brief Set the firing state of the turret's guns.\n\n"
   "@param fire Set to true to activate all guns.  False to deactivate them.\n")
{
   object->setAllGunsFiring(fire);
}

DefineEngineMethod( AITurretShape, setGunSlotFiring, void, (S32 slot, bool fire),,
   "@brief Set the firing state of the given gun slot.\n\n"
   "@param slot The gun to modify.  Valid range is 0-3 that corresponds to the weapon mount point.\n"
   "@param fire Set to true to activate the gun.  False to deactivate it.\n")
{
   object->setGunSlotFiring(slot, fire);
}

DefineEngineMethod( AITurretShape, recenterTurret, void, ( ),,
   "@brief Recenter the turret's weapon.\n\n")
{
   object->recenterTurret();
}<|MERGE_RESOLUTION|>--- conflicted
+++ resolved
@@ -564,11 +564,11 @@
    mIgnoreObjects.removeObject(obj);
 }
 
-<<<<<<< HEAD
 void AITurretShape::clearIgnoreList()
 {
    mIgnoreObjects.clear();
-=======
+}
+
 S32 AITurretShape::ignoreListCount()
 {
    return mIgnoreObjects.size();
@@ -577,7 +577,6 @@
 SimObject* AITurretShape::getIgnoreListObject(S32 index)
 {
    return mIgnoreObjects.at(index);
->>>>>>> 6a34118c
 }
 
 //----------------------------------------------------------------------------
@@ -1260,13 +1259,13 @@
    object->removeFromIgnoreList(obj);
 }
 
-<<<<<<< HEAD
 DefineEngineMethod( AITurretShape, clearIgnoreList, void, (),,
    "@brief Removes all objects from the turret's ignore list.\n\n"
    "All objects in this list will be ignored by the turret's targeting.\n")
 {
    object->clearIgnoreList();
-=======
+}
+
 DefineEngineMethod( AITurretShape, ignoreListCount, S32, (),,
    "@brief Returns the number of objects in the turrets ignore list.\n\n"
    "All objects in this list will be ignored by the turret's targeting.\n")
@@ -1280,7 +1279,6 @@
    "@param index The index of the object in the ignore list being retrieved.\n")
 {
    return object->getIgnoreListObject(index);
->>>>>>> 6a34118c
 }
 
 DefineEngineMethod( AITurretShape, setTurretState, void, (const char* newState, bool force), (false),
