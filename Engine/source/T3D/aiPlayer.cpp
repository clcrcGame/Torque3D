--- conflicted
+++ resolved
@@ -513,11 +513,7 @@
 
    // Replicate the trigger state into the move so that
    // triggers can be controlled from scripts.
-<<<<<<< HEAD
    for( int i = 0; i < MaxTriggerKeys; i++ )
-=======
-   for( U32 i = 0; i < MaxMountedImages; i++ )
->>>>>>> 014b5660
       movePtr->trigger[i] = getImageTriggerState(i);
 
 #ifdef TORQUE_NAVIGATION_ENABLED
