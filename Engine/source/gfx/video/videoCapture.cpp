//-----------------------------------------------------------------------------
// Copyright (c) 2012 GarageGames, LLC
//
// Permission is hereby granted, free of charge, to any person obtaining a copy
// of this software and associated documentation files (the "Software"), to
// deal in the Software without restriction, including without limitation the
// rights to use, copy, modify, merge, publish, distribute, sublicense, and/or
// sell copies of the Software, and to permit persons to whom the Software is
// furnished to do so, subject to the following conditions:
//
// The above copyright notice and this permission notice shall be included in
// all copies or substantial portions of the Software.
//
// THE SOFTWARE IS PROVIDED "AS IS", WITHOUT WARRANTY OF ANY KIND, EXPRESS OR
// IMPLIED, INCLUDING BUT NOT LIMITED TO THE WARRANTIES OF MERCHANTABILITY,
// FITNESS FOR A PARTICULAR PURPOSE AND NONINFRINGEMENT. IN NO EVENT SHALL THE
// AUTHORS OR COPYRIGHT HOLDERS BE LIABLE FOR ANY CLAIM, DAMAGES OR OTHER
// LIABILITY, WHETHER IN AN ACTION OF CONTRACT, TORT OR OTHERWISE, ARISING
// FROM, OUT OF OR IN CONNECTION WITH THE SOFTWARE OR THE USE OR OTHER DEALINGS
// IN THE SOFTWARE.
//-----------------------------------------------------------------------------

#include "platform/platform.h"
#include "gfx/video/videoCapture.h"

#include "console/console.h"
#include "core/strings/stringFunctions.h"
#include "core/util/journal/journal.h"
#include "core/module.h"
#include "gui/core/guiCanvas.h"
#include "gfx/gfxTextureManager.h"
#include "console/engineAPI.h"


Vector<VideoCapture::EncoderFactory> VideoCapture::mEncoderFactoryFnList;

MODULE_BEGIN( VideoCapture )

   MODULE_INIT_BEFORE( GFX )
   MODULE_SHUTDOWN_BEFORE( GFX )

   MODULE_INIT
   {
      ManagedSingleton< VideoCapture >::createSingleton();
   }
   
   MODULE_SHUTDOWN
   {
      VIDCAP->end();
      ManagedSingleton< VideoCapture >::deleteSingleton();
   }

MODULE_END;

VideoCapture::VideoCapture() : 
   mEncoder(NULL),
   mIsRecording(false),
   mCanvas(NULL),
   mFrameGrabber(NULL),
   mWaitingForCanvas(false),
   mResolution(0,0),
   mFrameRate(30.0f),
   mEncoderName("THEORA"),
   mFileName(""),
   mMsPerFrameError(0)
{     
}

S32 VideoCapture::getMsPerFrame()
{
   //Add accumulated error to ms per frame before rounding
   F32 roundTime = mFloor(mMsPerFrame + mMsPerFrameError + 0.5f);

   //Accumulate the rounding errors
   mMsPerFrameError += mMsPerFrame - roundTime;
      
   return (S32)roundTime;
}

void VideoCapture::begin( GuiCanvas* canvas )
{
   // No longer waiting for a canvas
   mWaitingForCanvas = false;

   // No specified file
   if (mFileName.isEmpty())
   {
      Con::errorf("VideoCapture: no file specified!");
      return;
   }

   // No framegrabber, cannot capture
   if (mFrameGrabber == NULL)
   {
      Con::errorf("VideoCapture: cannot capture without a VideoFrameGrabber! One should be created in the GFXDevice initialization!");
      return;
   }

   // Set the active encoder
   if (!initEncoder(mEncoderName))
      return;

   // Store the canvas, so we know which one to capture from
   mCanvas = canvas;

   // If the resolution is zero, get the current video mode
   if (mResolution.isZero())
      mResolution = mCanvas->getPlatformWindow()->getVideoMode().resolution;

   // Set the encoder file, framerate and resolution
   mEncoder->setFile(mFileName);
   mEncoder->setFramerate( &mFrameRate );   
   mEncoder->setResolution( &mResolution );   

   // The frame grabber must know about the resolution as well, since it'll do the resizing for us
   mFrameGrabber->setOutResolution( mResolution );
   
   // Calculate the ms per frame
   mMsPerFrame = 1000.0f / mFrameRate;

   // Start the encoder
   if (!mEncoder->begin())
      return;

   // We're now recording
   mIsRecording = true;
   mNextFramePosition = 0.0f;
}

void VideoCapture::end()
{
   if (!mIsRecording)
      return;

   if (mEncoder && !mEncoder->end())
      Con::errorf("VideoCapture: an error has ocurred while closing the video stream");

   // Garbage collect the processed bitmaps
   deleteProcessedBitmaps();
   
   delete mEncoder;
   mEncoder = NULL;

   mIsRecording = false;
}

void VideoCapture::capture()
{   
   // If this is the first frame, capture and encode it right away   
   if (mNextFramePosition == 0.0f)
   {
      mVideoCaptureStartTime = Platform::getVirtualMilliseconds();
      mCapturedFramePos = -1.0f;
   }

   // Calculate the frame position for this captured frame
   U32 frameTimeMs = Platform::getVirtualMilliseconds() - mVideoCaptureStartTime;
   F32 framePosition = (F32)frameTimeMs / mMsPerFrame;

   // Repeat until the current frame is captured
   while (framePosition > mCapturedFramePos)
   {
      // If the frame position is closer to the next frame position 
      // than the previous one capture it
      if ( mFabs(framePosition - mNextFramePosition) < mFabs(mCapturedFramePos - mNextFramePosition) )
      {
         mFrameGrabber->captureBackBuffer();      
         mCapturedFramePos  = framePosition;
      }
      
      // If the new frame position is greater or equal than the next frame time
      // tell the framegrabber to make bitmaps out from the last captured backbuffer until the video catches up
      while ( framePosition >= mNextFramePosition )
      {
         mFrameGrabber->makeBitmap();        
         mNextFramePosition++;
      }
   }

   // Fetch bitmaps from the framegrabber and encode them
   GBitmap *bitmap = NULL;
   while ( (bitmap = mFrameGrabber->fetchBitmap()) != NULL )
   {     
      //mEncoder->pushProcessedBitmap(bitmap);                 
      if (!mEncoder->pushFrame(bitmap))
      {
          Con::errorf("VideoCapture: an error occurred while encoding a frame. Recording aborted.");
          end();
          break;
      }
   }

   // Garbage collect the processed bitmaps
   deleteProcessedBitmaps();
}


void VideoCapture::registerEncoder( const char* name, VideoEncoderFactoryFn factoryFn )
{
   mEncoderFactoryFnList.increment();
   mEncoderFactoryFnList.last().name = name;
   mEncoderFactoryFnList.last().factory = factoryFn;
}


bool VideoCapture::initEncoder( const char* name )
{
   if ( mEncoder )
   {
      Con::errorf("VideoCapture:: cannot change video encoder while capturing! Stop the capture first!");
      return false;
   }

   // Try creating an encoder based on the name
   for (U32 i=0; i<mEncoderFactoryFnList.size(); i++)
   {
      if (dStricmp(name, mEncoderFactoryFnList[i].name) == 0)
      {
         mEncoder = mEncoderFactoryFnList[i].factory();
         return true;
      }
   }

   //If we got here there's no encoder matching the speficied name
   Con::errorf("\"%s\" isn't a valid encoder!", name);
   return false;
}

void VideoCapture::deleteProcessedBitmaps()
{
   if (mEncoder == NULL)
      return;

   //Grab bitmaps processed by our encoder
   GBitmap* bitmap = NULL;
   while ( (bitmap = mEncoder->getProcessedBitmap()) != NULL )
      mBitmapDeleteList.push_back(bitmap);

   //Now delete them (or not... se below)
   while ( mBitmapDeleteList.size() )
   {
      bitmap = mBitmapDeleteList[0];
      mBitmapDeleteList.pop_front();

      // Delete the bitmap only if it's the different than the next one (or it's the last one).
      // This is done because repeated frames re-use the same GBitmap object
      // and thus their pointers will appearl multiple times in the list      
      if (mBitmapDeleteList.size() == 0 || bitmap != mBitmapDeleteList[0])
         delete bitmap;
   }
}

///----------------------------------------------------------------------

///----------------------------------------------------------------------

void VideoEncoder::setFile( const char* path )
{
   mPath = path;
}

GBitmap* VideoEncoder::getProcessedBitmap()
{
   GBitmap* bitmap = NULL;
   if (mProcessedBitmaps.tryPopFront(bitmap))
      return bitmap;   
   return NULL;
}

void VideoEncoder::pushProcessedBitmap( GBitmap* bitmap )
{
   mProcessedBitmaps.pushBack(bitmap);
}

///----------------------------------------------------------------------

///----------------------------------------------------------------------

GBitmap* VideoFrameGrabber::fetchBitmap()
{
   if (mBitmapList.size() == 0)
      return NULL;
   
   GBitmap *bitmap = mBitmapList.first();
   mBitmapList.pop_front();
   return bitmap;
}

VideoFrameGrabber::VideoFrameGrabber()
{
   GFXTextureManager::addEventDelegate( this, &VideoFrameGrabber::_onTextureEvent );
}

VideoFrameGrabber::~VideoFrameGrabber()
{
   GFXTextureManager::removeEventDelegate( this, &VideoFrameGrabber::_onTextureEvent );
}

void VideoFrameGrabber::_onTextureEvent(GFXTexCallbackCode code)
{
   if ( code == GFXZombify )
      releaseTextures();
}

///----------------------------------------------------------------------

///----------------------------------------------------------------------
//WLE - Vince
//Changing the resolution to Point2I::Zero instead of the Point2I(0,0) better to use constants.
DefineEngineFunction( startVideoCapture, void, 
   ( GuiCanvas *canvas, const char *filename, const char *encoder, F32 framerate, Point2I resolution ),
   ( "THEORA", 30.0f, Point2I::Zero ),
   "Begins a video capture session.\n"
   "@see stopVideoCapture\n"
   "@ingroup Rendering\n" )
{
   if ( !canvas )
   {
      Con::errorf("startVideoCapture -Please specify a GuiCanvas object to record from!");
      return;
   }

   VIDCAP->setFilename( filename );   
   VIDCAP->setEncoderName( encoder );   
   VIDCAP->setFramerate( framerate );
   
   if ( !resolution.isZero() )
      VIDCAP->setResolution(resolution);

   VIDCAP->begin(canvas);
}

DefineEngineFunction( stopVideoCapture, void, (),,
   "Stops the video capture session.\n"
   "@see startVideoCapture\n"   
   "@ingroup Rendering\n" )
{
   VIDCAP->end();
}

DefineEngineFunction( playJournalToVideo, void, 
   ( const char *journalFile, const char *videoFile, const char *encoder, F32 framerate, Point2I resolution ),
<<<<<<< HEAD
   ( NULL, "THEORA", 30.0f, Point2I::Zero ),
=======
   ( nullAsType<const char*>(), "THEORA", 30.0f, Point2I::Zero ),
>>>>>>> 18f77a24
   "Load a journal file and capture it video.\n"
   "@ingroup Rendering\n" )
{
   if ( !videoFile )
      videoFile = journalFile;

   VIDCAP->setFilename( Torque::Path( videoFile ).getFileName() );   
   VIDCAP->setEncoderName( encoder );   
   VIDCAP->setFramerate( framerate );

   if ( !resolution.isZero() )
      VIDCAP->setResolution(resolution);

   VIDCAP->waitForCanvas();

   Journal::Play( journalFile );
}<|MERGE_RESOLUTION|>--- conflicted
+++ resolved
@@ -340,11 +340,7 @@
 
 DefineEngineFunction( playJournalToVideo, void, 
    ( const char *journalFile, const char *videoFile, const char *encoder, F32 framerate, Point2I resolution ),
-<<<<<<< HEAD
-   ( NULL, "THEORA", 30.0f, Point2I::Zero ),
-=======
    ( nullAsType<const char*>(), "THEORA", 30.0f, Point2I::Zero ),
->>>>>>> 18f77a24
    "Load a journal file and capture it video.\n"
    "@ingroup Rendering\n" )
 {
