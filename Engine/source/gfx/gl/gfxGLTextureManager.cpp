--- conflicted
+++ resolved
@@ -234,13 +234,8 @@
    
    if(pDL->getFormat() == GFXFormatR8G8B8A8 || pDL->getFormat() == GFXFormatR8G8B8X8)
    {
-<<<<<<< HEAD
+      PROFILE_SCOPE(Swizzle32_Upload);
       U8* pboMemory = (U8*)dMalloc(bufSize);
-=======
-      PROFILE_SCOPE(Swizzle32_Upload);
-      FrameAllocatorMarker mem;
-      U8* pboMemory = (U8*)mem.alloc(bufSize);
->>>>>>> d2161e5c
       GFX->getDeviceSwizzle32()->ToBuffer(pboMemory, pDL->getBits(0), bufSize);
       glBufferSubData(GL_PIXEL_UNPACK_BUFFER_ARB, 0, bufSize, pboMemory );
       dFree(pboMemory);
